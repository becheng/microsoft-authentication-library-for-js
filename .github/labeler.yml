msal-node:
  - lib/msal-node/**/*
extensions:
  - extensions/**/*
msal-angular:
  - lib/msal-angular/**/*
angularjs:
  - lib/msal-angularjs/**/*
msal@1.x:
  - lib/msal-core/**/*
msal-common:
  - lib/msal-common/**/*
msal-browser:
  - lib/msal-browser/**/*
msal-react:
  - lib/msal-react/**/*
<<<<<<< HEAD
adal.js:
  - maintenance/adal-angular/**/*
=======
passport-azure-ad:
  - maintenance/passport-azure-ad/**/*
>>>>>>> ff1f5f5b
samples:
  - samples/**/*
documentation:
  - '**/docs/**/*'
  - '**/*.md'<|MERGE_RESOLUTION|>--- conflicted
+++ resolved
@@ -14,13 +14,10 @@
   - lib/msal-browser/**/*
 msal-react:
   - lib/msal-react/**/*
-<<<<<<< HEAD
 adal.js:
   - maintenance/adal-angular/**/*
-=======
 passport-azure-ad:
   - maintenance/passport-azure-ad/**/*
->>>>>>> ff1f5f5b
 samples:
   - samples/**/*
 documentation:
