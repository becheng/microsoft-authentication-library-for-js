--- conflicted
+++ resolved
@@ -2,11 +2,7 @@
   "lerna": "3.16.4",
   "command": {
     "run": {
-<<<<<<< HEAD
-      "scope": ["msal", "@azure/msal-common", "@azure/msal-browser", "@azure/msal-node"]
-=======
       "scope": ["msal", "@azure/msal-common", "@azure/msal-browser", "@azure/msal-angular", "@azure/msal-node"]
->>>>>>> c4691fbf
     }
   },
   "packages": [
