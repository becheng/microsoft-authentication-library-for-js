--- conflicted
+++ resolved
@@ -57,14 +57,6 @@
     "@angular/core": "9 - 11",
     "@azure/msal-browser": "^2.14.0",
     "rxjs": "^6.0.0"
-<<<<<<< HEAD
-  }
-=======
-  },
-  "resolutions": {
-    "ini": "^1.3.6",
-    "object-path": "0.11.5"
   },
   "dependencies": {}
->>>>>>> a591c2a2
 }