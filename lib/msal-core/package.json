--- conflicted
+++ resolved
@@ -29,11 +29,6 @@
     "doc": "typedoc --out ./docs ./src/ --gitRevision dev",
     "build:modules": "tsc && tsc -m es6 --outDir lib-es6",
     "build": "npm run clean && npm run doc && npm run build:modules && npm run lint && npm run build:webpack && npm test",
-<<<<<<< HEAD
-    "jtest": "karma start && jasmine-node --nohelpers tests/MSALSpec.js",
-=======
-    "test": "karma start",
->>>>>>> a6453ce7
     "lint": "tslint -c tslint.json src/**/*.ts",
     "build:webpack": "webpack",
     "test": "karma start --single-run --browsers PhantomJS karma.conf.js"
@@ -65,8 +60,6 @@
     "karma-coverage-istanbul-reporter": "^2.0.1",
     "karma-firefox-launcher": "^0.1.7",
     "karma-html-reporter": "^0.2.7",
-    "karma-jasmine": "^1.1.0",
-    "karma-jasmine-ajax": "^0.1.13",
     "karma-mocha": "^1.3.0",
     "karma-mocha-reporter": "^2.2.5",
     "karma-phantomjs-launcher": "*",
