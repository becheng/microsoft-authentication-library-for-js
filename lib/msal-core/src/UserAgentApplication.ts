--- conflicted
+++ resolved
@@ -1614,12 +1614,8 @@
      * @private
      */
     /* tslint:disable:no-string-literal */
-<<<<<<< HEAD
     private saveAccessToken(response: AuthResponse, authority: string, parameters: any, clientInfo: ClientInfo, idTokenObj: IdToken): AuthResponse {
-=======
-    private saveAccessToken(response: AuthResponse, authority: string, parameters: any, clientInfo: string, idTokenObj: IdToken): AuthResponse {
         this.logger.verbose("SaveAccessToken has been called");
->>>>>>> 84a5f5ae
         let scope: string;
         const accessTokenResponse = { ...response };
         let expiration: number;
@@ -1799,23 +1795,15 @@
 
                     // retrieve client_info - if it is not found, generate the uid and utid from idToken
                     if (hashParams.hasOwnProperty(ServerHashParamKeys.CLIENT_INFO)) {
-<<<<<<< HEAD
+                        this.logger.verbose("Fragment has clientInfo");
                         clientInfo = new ClientInfo(hashParams[ServerHashParamKeys.CLIENT_INFO], authority);
-=======
-                        this.logger.verbose("Fragment has clientInfo");
-                        clientInfo = hashParams[ServerHashParamKeys.CLIENT_INFO];
->>>>>>> 84a5f5ae
                     } else {
                         this.logger.warning("ClientInfo not received in the response from AAD");
                         throw ClientAuthError.createClientInfoNotPopulatedError("ClientInfo not received in the response from the server");
                     }
 
-<<<<<<< HEAD
                     response.account = Account.createAccount(idTokenObj, clientInfo);
-=======
-                    response.account = Account.createAccount(idTokenObj, new ClientInfo(clientInfo));
                     this.logger.verbose("Account object created from response");
->>>>>>> 84a5f5ae
 
                     let accountKey: string;
                     if (response.account && !StringUtils.isEmpty(response.account.homeAccountIdentifier)) {
@@ -1865,12 +1853,8 @@
 
                     response = ResponseUtils.setResponseIdToken(response, idTokenObj);
                     if (hashParams.hasOwnProperty(ServerHashParamKeys.CLIENT_INFO)) {
-<<<<<<< HEAD
+                        this.logger.verbose("Fragment has clientInfo");
                         clientInfo = new ClientInfo(hashParams[ServerHashParamKeys.CLIENT_INFO], authority);
-=======
-                        this.logger.verbose("Fragment has clientInfo");
-                        clientInfo = hashParams[ServerHashParamKeys.CLIENT_INFO];
->>>>>>> 84a5f5ae
                     } else {
                         this.logger.warning("ClientInfo not received in the response from AAD");
                     }
@@ -1891,14 +1875,9 @@
                         }
                         // Save the token
                         else {
-<<<<<<< HEAD
+                            this.logger.verbose("Nonce matches, saving idToken to cache");
                             this.cacheStorage.setItem(PersistentCacheKeys.IDTOKEN, hashParams[ServerHashParamKeys.ID_TOKEN]);
                             this.cacheStorage.setItem(PersistentCacheKeys.CLIENT_INFO, clientInfo.encodeClientInfo());
-=======
-                            this.logger.verbose("Nonce matches, saving idToken to cache");
-                            this.cacheStorage.setItem(PersistentCacheKeys.IDTOKEN, hashParams[ServerHashParamKeys.ID_TOKEN], this.inCookie);
-                            this.cacheStorage.setItem(PersistentCacheKeys.CLIENT_INFO, clientInfo, this.inCookie);
->>>>>>> 84a5f5ae
 
                             // Save idToken as access token for app itself
                             this.saveAccessToken(response, authority, hashParams, clientInfo, idTokenObj);
