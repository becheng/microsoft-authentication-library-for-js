--- conflicted
+++ resolved
@@ -519,42 +519,6 @@
             err = e;
         }
         expect(err).toEqual(jasmine.any(ClientConfigurationError));
-<<<<<<< HEAD
-    });
-
-    it('tests if error is thrown when non-array scopes are passed', function () {
-        var scopes = "S1, S2";
-        var err: AuthError;
-        try {
-            msal.validateInputScope(scopes, true);
-        } catch (e) {
-            err = e;
-        }
-        expect(err).toEqual(jasmine.any(ClientConfigurationError));
-    });
-
-    it('tests if error is thrown when empty array is passed', function () {
-        var scopes = [];
-        var err: AuthError;
-        try {
-            msal.validateInputScope(scopes, true);
-        } catch (e) {
-            err = e;
-        }
-        expect(err).toEqual(jasmine.any(ClientConfigurationError));
-    });
-
-    it('tests if error is thrown when client id is not passed as single scope', function () {
-        var scopes = [msal.clientId, "S1"];
-        var err: AuthError;
-        try {
-            msal.validateInputScope(scopes, true);
-        } catch (e) {
-            err = e;
-        }
-        expect(err).toEqual(jasmine.any(ClientConfigurationError));
-=======
->>>>>>> ac02dc3e
     });
 
     it('tests if error is thrown when non-array scopes are passed', function () {
