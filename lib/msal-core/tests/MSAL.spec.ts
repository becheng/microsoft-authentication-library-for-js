--- conflicted
+++ resolved
@@ -168,20 +168,12 @@
         global.document = documentMock;
         global.Math = mathMock;
 
-<<<<<<< HEAD
-        msal = new UserAgentApplication("0813e1d1-ad72-46a9-8665-399bba48c201", null);
-        msal._user = null;
-        msal._renewStates = [];
-        msal._activeRenewals = {};
-        msal._cacheStorage = storageFake;
-=======
         let config = buildConfiguration({clientId: "0813e1d1-ad72-46a9-8665-399bba48c201" }, {}, {}, {});
         msal = new UserAgentApplication(config, function (errorDes, token, error, tokenType) { return; });
         msal.user = null;
         msal.renewStates = [];
         msal.activeRenewals = {};
         msal.cacheStorage = storageFake;
->>>>>>> f7459be1
 
         jasmine.Ajax.install();
 
@@ -225,11 +217,7 @@
     });
 
     it('navigates user to login and prompt parameter is not passed by default', (done) => {
-<<<<<<< HEAD
         msal.setRedirectCallbacks(function(token, tokenType, state) {}, function (error) {});
-=======
-
->>>>>>> f7459be1
         expect(msal.getRedirectUri()).toBe(global.window.location.href);
         msal.promptUser = function (args: string) {
             expect(args).toContain(DEFAULT_INSTANCE + TENANT + '/oauth2/v2.0/authorize?response_type=id_token&scope=openid%20profile');
@@ -265,7 +253,6 @@
         msal.loginRedirect(request);
     });
 
-<<<<<<< HEAD
     it('navigates user to redirectURI passed as extraQueryParameter', (done) => {
         msal = new UserAgentApplication("0813e1d1-ad72-46a9-8665-399bba48c201", null, { redirectUri: TEST_REDIR_URI });
         msal.setRedirectCallbacks(function(token, tokenType, state) {}, function (error) {});
@@ -274,33 +261,6 @@
         msal._activeRenewals = {};
         msal._cacheStorage = storageFake;
         expect(msal._redirectUri).toBe(TEST_REDIR_URI);
-=======
-    it('navigates user to login and prompt parameter is passed as extraQueryParameter', (done) => {
-        expect(msal.getRedirectUri()).toBe(global.window.location.href);
-        msal.promptUser = function (args: string) {
-            expect(args).toContain(DEFAULT_INSTANCE + TENANT + '/oauth2/v2.0/authorize?response_type=id_token&scope=openid%20profile');
-            expect(args).toContain('&client_id=' + msal.clientId);
-            expect(args).toContain('&redirect_uri=' + encodeURIComponent(msal.getRedirectUri()));
-            expect(args).toContain('&state');
-            expect(args).toContain('&client_info=1');
-            expect(args).not.toContain(Constants.prompt_select_account);
-            expect(args).toContain(Constants.prompt_none);
-            done();
-        };
-
-        let request: AuthenticationParameters = {scopes: msal.clientID, prompt: "none"};
-        msal.loginRedirect(request);
-    });
-
-    it('navigates user to redirectURI passed as extraQueryParameter', (done) => {
-        var config = buildConfiguration({clientId: "0813e1d1-ad72-46a9-8665-399bba48c201", redirectUri: TEST_REDIR_URI}, {}, {}, {});
-        msal = new UserAgentApplication(config, function (errorDes, token, error, tokenType) { return; });
-        msal.user = null;
-        msal.renewStates = [];
-        msal.activeRenewals = {};
-        msal.cacheStorage = storageFake;
-        expect(msal.config.auth.redirectUri).toBe(TEST_REDIR_URI);
->>>>>>> f7459be1
         msal.promptUser = function (args: string) {
             expect(args).toContain(DEFAULT_INSTANCE + TENANT + '/oauth2/v2.0/authorize?response_type=id_token&scope=openid%20profile');
             expect(args).toContain('&client_id=' + msal.clientId);
@@ -790,25 +750,13 @@
     it('tests that loginStartPage, nonce and state are saved in cookies if enableCookieStorage flag is enables through the msal optional params', function (done) {
         var msalInstance = msal;
         var mockIdToken = 'eyJhbGciOiJIUzI1NiIsInR5cCI6IkpXVCJ9.eyJhdWQiOiJjbGllbnRpZDEyMyIsIm5hbWUiOiJKb2huIERvZSIsInVwbiI6ImpvaG5AZW1haWwuY29tIiwibm9uY2UiOiIxMjM0In0.bpIBG3n1w7Cv3i_JHRGji6Zuc9F5H8jbDV5q3oj0gcw';
-<<<<<<< HEAD
         msal = new UserAgentApplication("0813e1d1-ad72-46a9-8665-399bba48c201", null, { storeAuthStateInCookie: true });
         msal.setRedirectCallbacks(function(token, tokenType, state) {
-=======
-
-        var config = buildConfiguration({clientId: "0813e1d1-ad72-46a9-8665-399bba48c201"}, { storeAuthStateInCookie: true }, {}, {});
-
-        msal = new UserAgentApplication(config, function (errorDesc, token, error, tokenType) {
->>>>>>> f7459be1
             expect(document.cookie).toBe('');
             expect(token).toBe(mockIdToken);
             expect(tokenType).toBe(Constants.idToken);
-<<<<<<< HEAD
         }, function (error) {});
         msal._cacheStorage = storageFake;
-=======
-        });
-        msal.cacheStorage = storageFake;
->>>>>>> f7459be1
         var _promptUser = msal.promptUser;
         msal.promptUser = function () {
             expect(document.cookie).toContain(Constants.stateLogin);
@@ -832,15 +780,21 @@
         var msalInstance = msal;
         var mockIdToken = 'eyJhbGciOiJIUzI1NiIsInR5cCI6IkpXVCJ9.eyJhdWQiOiJjbGllbnRpZDEyMyIsIm5hbWUiOiJKb2huIERvZSIsInVwbiI6ImpvaG5AZW1haWwuY29tIiwibm9uY2UiOiIxMjM0In0.bpIBG3n1w7Cv3i_JHRGji6Zuc9F5H8jbDV5q3oj0gcw';
 
-<<<<<<< HEAD
          msal = new UserAgentApplication("0813e1d1-ad72-46a9-8665-399bba48c201", null, { cacheLocation: 'localStorage' });
          msal.setRedirectCallbacks(function(token, tokenType, state) {
             expect(document.cookie).toBe('');
             expect(token).toBe(mockIdToken);
             expect(tokenType).toBe(Constants.idToken);
         }, function (error) {});
-=======
-        var config = buildConfiguration({clientId: "0813e1d1-ad72-46a9-8665-399bba48c201"}, {cacheLocation: "localStorage"}, {}, {});
+
+         expect(msal.config.cache.cacheLocation).toBe('localStorage');
+    });
+
+    it('tests cacheLocation functionality defaults to sessionStorage', function () {
+        var msalInstance = msal;
+        var mockIdToken = 'eyJhbGciOiJIUzI1NiIsInR5cCI6IkpXVCJ9.eyJhdWQiOiJjbGllbnRpZDEyMyIsIm5hbWUiOiJKb2huIERvZSIsInVwbiI6ImpvaG5AZW1haWwuY29tIiwibm9uY2UiOiIxMjM0In0.bpIBG3n1w7Cv3i_JHRGji6Zuc9F5H8jbDV5q3oj0gcw';
+
+        var config = buildConfiguration({clientId: "0813e1d1-ad72-46a9-8665-399bba48c201"}, {storeAuthStateInCookie: true}, {}, {});
 
          msal = new UserAgentApplication(config, function (errorDesc, token, error, tokenType) {
              expect(document.cookie).toBe('');
@@ -849,34 +803,6 @@
              expect(token).toBe(mockIdToken);
              expect(tokenType).toBe(Constants.idToken);
          });
->>>>>>> f7459be1
-
-         expect(msal.config.cache.cacheLocation).toBe('localStorage');
-    });
-
-    it('tests cacheLocation functionality defaults to sessionStorage', function () {
-        var msalInstance = msal;
-        var mockIdToken = 'eyJhbGciOiJIUzI1NiIsInR5cCI6IkpXVCJ9.eyJhdWQiOiJjbGllbnRpZDEyMyIsIm5hbWUiOiJKb2huIERvZSIsInVwbiI6ImpvaG5AZW1haWwuY29tIiwibm9uY2UiOiIxMjM0In0.bpIBG3n1w7Cv3i_JHRGji6Zuc9F5H8jbDV5q3oj0gcw';
-
-<<<<<<< HEAD
-         msal = new UserAgentApplication("0813e1d1-ad72-46a9-8665-399bba48c201", null);
-         msal.setRedirectCallbacks(function(token, tokenType, state) {
-            expect(document.cookie).toBe('');
-            expect(token).toBe(mockIdToken);
-            expect(tokenType).toBe(Constants.idToken);
-        }, function (error) {});
-=======
-        var config = buildConfiguration({clientId: "0813e1d1-ad72-46a9-8665-399bba48c201"}, {storeAuthStateInCookie: true}, {}, {});
-
-         msal = new UserAgentApplication(config, function (errorDesc, token, error, tokenType) {
-             expect(document.cookie).toBe('');
-             expect(errorDesc).toBeUndefined();
-             expect(error).toBeUndefined();
-             expect(token).toBe(mockIdToken);
-             expect(tokenType).toBe(Constants.idToken);
-         });
->>>>>>> f7459be1
-
          expect(msal.config.cache.cacheLocation).toBe('sessionStorage');
     });
 });
