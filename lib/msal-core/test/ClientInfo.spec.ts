import { expect } from "chai";
import sinon from "sinon";
import { ClientInfo } from "../src/ClientInfo";
import { ClientAuthError, AuthError } from "../src";
import { ClientAuthErrorMessage } from "../src/error/ClientAuthError";
<<<<<<< HEAD
import { TEST_DATA_CLIENT_INFO, TEST_CONFIG } from "./TestConstants";
=======
import { TEST_DATA_CLIENT_INFO, TEST_TOKENS } from "./TestConstants";
>>>>>>> 5f10555e
import { CryptoUtils } from "../src/utils/CryptoUtils";
import { IdToken } from "../src/IdToken";

describe("Client Info", function () {

    describe("getters and setters", function () {

        let clientInfoObj : ClientInfo;
        beforeEach(function () {
            clientInfoObj = new ClientInfo("", TEST_CONFIG.validAuthority);
        });

        afterEach(function () {
            clientInfoObj = null;
        });

        it("for uid", function () {
            expect(clientInfoObj.uid).to.be.empty;
            clientInfoObj.uid = TEST_DATA_CLIENT_INFO.TEST_UID;
            expect(clientInfoObj.uid).to.be.eq(TEST_DATA_CLIENT_INFO.TEST_UID);
        });

        it("for utid", function () {
            expect(clientInfoObj.utid).to.be.empty;
            clientInfoObj.utid = TEST_DATA_CLIENT_INFO.TEST_UTID;
            expect(clientInfoObj.utid).to.be.eq(TEST_DATA_CLIENT_INFO.TEST_UTID);
        });

    });

    describe("createClientInfoFromIdToken", () => {
        it("Returns encoded ClientInfo Object", () => {
            const tempIdToken: IdToken = new IdToken(TEST_TOKENS.IDTOKEN_V2);;
            tempIdToken.subject = "test-oid";

            const clientInfo = ClientInfo.createClientInfoFromIdToken(tempIdToken);

            const clientInfoObj = new ClientInfo(clientInfo);

            expect(clientInfoObj.uid).to.equal("test-oid");
            expect(clientInfoObj.utid).to.equal("");
        });
    });

    describe("Parsing raw client info string", function () {

        let clientInfoObj : ClientInfo;
        afterEach(function () {
            clientInfoObj = null;
            sinon.restore();
        });

        it("sets uid and utid to empty if null or empty string is passed", function () {
            let nullString : string = null;
            clientInfoObj = new ClientInfo(nullString, TEST_CONFIG.validAuthority);
            expect(clientInfoObj.uid).to.be.empty;
            expect(clientInfoObj.utid).to.be.empty;
            let emptyString = "";
            clientInfoObj = new ClientInfo(emptyString, TEST_CONFIG.validAuthority);
            expect(clientInfoObj.uid).to.be.empty;
            expect(clientInfoObj.utid).to.be.empty;
        });

        it("throws an error if invalid raw string is given", function () {
            let invalidRawString = "youCan'tParseThis";
            let authErr : AuthError;
            try {
                clientInfoObj = new ClientInfo(invalidRawString, TEST_CONFIG.validAuthority);
            } catch (e) {
                authErr = e;
            }

            expect(authErr instanceof ClientAuthError).to.be.true;
            expect(authErr.errorCode).to.equal(ClientAuthErrorMessage.clientInfoDecodingError.code);
            expect(authErr.errorMessage).to.contain(ClientAuthErrorMessage.clientInfoDecodingError.desc);
            expect(authErr.message).to.contain(ClientAuthErrorMessage.clientInfoDecodingError.desc);
            expect(authErr.name).to.equal("ClientAuthError");
            expect(authErr.stack).to.include("ClientInfo.spec.ts");
        });

        it("throws an error if the decoded string is not a valid JSON object.", function () {
            sinon.stub(CryptoUtils, "base64Decode").returns(TEST_DATA_CLIENT_INFO.TEST_INVALID_JSON_CLIENT_INFO);
            let authErr : AuthError;
            try {
                // What we pass in here doesn't matter since we are stubbing
                clientInfoObj = new ClientInfo(TEST_DATA_CLIENT_INFO.TEST_RAW_CLIENT_INFO, TEST_CONFIG.validAuthority);
            } catch (e) {
                authErr = e;
            }

            expect(authErr instanceof ClientAuthError).to.be.true;
            expect(authErr.errorCode).to.equal(ClientAuthErrorMessage.clientInfoDecodingError.code);
            expect(authErr.errorMessage).to.contain(ClientAuthErrorMessage.clientInfoDecodingError.desc);
            expect(authErr.message).to.contain(ClientAuthErrorMessage.clientInfoDecodingError.desc);
            expect(authErr.name).to.equal("ClientAuthError");
            expect(authErr.stack).to.include("ClientInfo.spec.ts");
        });

        it("correctly sets uid and utid if parsing is done correctly", function () {
            sinon.stub(CryptoUtils, "base64Decode").returns(TEST_DATA_CLIENT_INFO.TEST_DECODED_CLIENT_INFO);
            // What we pass in here doesn't matter since we are stubbing
            clientInfoObj = new ClientInfo(TEST_DATA_CLIENT_INFO.TEST_RAW_CLIENT_INFO, TEST_CONFIG.validAuthority);
            expect(clientInfoObj).to.not.be.null;
            expect(clientInfoObj.uid).to.be.eq(TEST_DATA_CLIENT_INFO.TEST_UID);
            expect(clientInfoObj.utid).to.be.eq(TEST_DATA_CLIENT_INFO.TEST_UTID);
        });

<<<<<<< HEAD
        it("sets uid and utid if passed authority is null", function () {
            sinon.stub(CryptoUtils, "base64Decode").returns(TEST_DATA_CLIENT_INFO.TEST_DECODED_CLIENT_INFO);
            // What we pass in here doesn't matter since we are stubbing
            clientInfoObj = new ClientInfo(TEST_DATA_CLIENT_INFO.TEST_RAW_CLIENT_INFO, null);
            expect(clientInfoObj).to.not.be.null;
            expect(clientInfoObj.uid).to.be.eq(TEST_DATA_CLIENT_INFO.TEST_UID);
            expect(clientInfoObj.utid).to.be.eq(TEST_DATA_CLIENT_INFO.TEST_UTID);
        });

        it("sets uid and utid if passed authority is empty string", function () {
            sinon.stub(CryptoUtils, "base64Decode").returns(TEST_DATA_CLIENT_INFO.TEST_DECODED_CLIENT_INFO);
            // What we pass in here doesn't matter since we are stubbing
            clientInfoObj = new ClientInfo(TEST_DATA_CLIENT_INFO.TEST_RAW_CLIENT_INFO, "");
            expect(clientInfoObj).to.not.be.null;
            expect(clientInfoObj.uid).to.be.eq(TEST_DATA_CLIENT_INFO.TEST_UID);
            expect(clientInfoObj.utid).to.be.eq(TEST_DATA_CLIENT_INFO.TEST_UTID);
        });

        it("sets uid and utid if passed authority is b2c", function () {
            const rawClientInfo = `{"uid":"123-test-uid-testPolicy","utid":"456-test-utid"}`;
            sinon.stub(CryptoUtils, "base64Decode").returns(rawClientInfo);
            // What we pass in here doesn't matter since we are stubbing
            clientInfoObj = new ClientInfo(rawClientInfo, "https://b2cdomain.com/b2ctenant.com/testPolicy");
            expect(clientInfoObj).to.not.be.null;
            expect(clientInfoObj.uid).to.be.eq(TEST_DATA_CLIENT_INFO.TEST_UID);
            expect(clientInfoObj.utid).to.be.eq(TEST_DATA_CLIENT_INFO.TEST_UTID);
        });

        describe("stripPolicyFromUid", () => {
            it("strips policy from uid", () => {
                expect(ClientInfo.stripPolicyFromUid("test-uid-testPolicy", "https://b2cdomain.com/b2ctenant.com/testPolicy")).to.eq("test-uid");
                expect(ClientInfo.stripPolicyFromUid("test-uid-testPolicy", "https://b2cdomain.com/b2ctenant.com/testPolicy/")).to.eq("test-uid");
            });

            it("returns uid if policy not at end of uid", () => {
                expect(ClientInfo.stripPolicyFromUid("test-uid", "https://login.microsoftonline.com/common")).to.eq("test-uid");
            });

        });

=======
        it("Does not set anything if uid and utid are not part of clientInfo", () => {
            sinon.stub(CryptoUtils, "base64Decode").returns(`{"test-uid":"123-test-uid","test-utid":"456-test-utid"}`);
            // What we pass in here doesn't matter since we are stubbing
            clientInfoObj = new ClientInfo(TEST_DATA_CLIENT_INFO.TEST_RAW_CLIENT_INFO);
            expect(clientInfoObj).to.not.be.null;
            expect(clientInfoObj.uid).to.be.eq("");
            expect(clientInfoObj.utid).to.be.eq("");
        });

        it("Does not set utid member if utid not part of ClientInfo", () => {
            sinon.stub(CryptoUtils, "base64Decode").returns(`{"uid":"123-test-uid","test-utid":"456-test-utid"}`);
            // What we pass in here doesn't matter since we are stubbing
            clientInfoObj = new ClientInfo(TEST_DATA_CLIENT_INFO.TEST_RAW_CLIENT_INFO);
            expect(clientInfoObj).to.not.be.null;
            expect(clientInfoObj.uid).to.be.eq(TEST_DATA_CLIENT_INFO.TEST_UID);
            expect(clientInfoObj.utid).to.be.eq("");

        });

        it("Does not set uid member if uid not part of ClientInfo", () => {
            sinon.stub(CryptoUtils, "base64Decode").returns(`{"test-uid":"123-test-uid","utid":"456-test-utid"}`);
            // What we pass in here doesn't matter since we are stubbing
            clientInfoObj = new ClientInfo(TEST_DATA_CLIENT_INFO.TEST_RAW_CLIENT_INFO);
            expect(clientInfoObj).to.not.be.null;
            expect(clientInfoObj.uid).to.be.eq("");
            expect(clientInfoObj.utid).to.be.eq(TEST_DATA_CLIENT_INFO.TEST_UTID);
        });

>>>>>>> 5f10555e
    });

});<|MERGE_RESOLUTION|>--- conflicted
+++ resolved
@@ -3,11 +3,7 @@
 import { ClientInfo } from "../src/ClientInfo";
 import { ClientAuthError, AuthError } from "../src";
 import { ClientAuthErrorMessage } from "../src/error/ClientAuthError";
-<<<<<<< HEAD
 import { TEST_DATA_CLIENT_INFO, TEST_CONFIG } from "./TestConstants";
-=======
-import { TEST_DATA_CLIENT_INFO, TEST_TOKENS } from "./TestConstants";
->>>>>>> 5f10555e
 import { CryptoUtils } from "../src/utils/CryptoUtils";
 import { IdToken } from "../src/IdToken";
 
@@ -115,7 +111,6 @@
             expect(clientInfoObj.utid).to.be.eq(TEST_DATA_CLIENT_INFO.TEST_UTID);
         });
 
-<<<<<<< HEAD
         it("sets uid and utid if passed authority is null", function () {
             sinon.stub(CryptoUtils, "base64Decode").returns(TEST_DATA_CLIENT_INFO.TEST_DECODED_CLIENT_INFO);
             // What we pass in here doesn't matter since we are stubbing
@@ -144,6 +139,34 @@
             expect(clientInfoObj.utid).to.be.eq(TEST_DATA_CLIENT_INFO.TEST_UTID);
         });
 
+        it("Does not set anything if uid and utid are not part of clientInfo", () => {
+            sinon.stub(CryptoUtils, "base64Decode").returns(`{"test-uid":"123-test-uid","test-utid":"456-test-utid"}`);
+            // What we pass in here doesn't matter since we are stubbing
+            clientInfoObj = new ClientInfo(TEST_DATA_CLIENT_INFO.TEST_RAW_CLIENT_INFO, "");
+            expect(clientInfoObj).to.not.be.null;
+            expect(clientInfoObj.uid).to.be.eq("");
+            expect(clientInfoObj.utid).to.be.eq("");
+        });
+
+        it("Does not set utid member if utid not part of ClientInfo", () => {
+            sinon.stub(CryptoUtils, "base64Decode").returns(`{"uid":"123-test-uid","test-utid":"456-test-utid"}`);
+            // What we pass in here doesn't matter since we are stubbing
+            clientInfoObj = new ClientInfo(TEST_DATA_CLIENT_INFO.TEST_RAW_CLIENT_INFO, "");
+            expect(clientInfoObj).to.not.be.null;
+            expect(clientInfoObj.uid).to.be.eq(TEST_DATA_CLIENT_INFO.TEST_UID);
+            expect(clientInfoObj.utid).to.be.eq("");
+
+        });
+
+        it("Does not set uid member if uid not part of ClientInfo", () => {
+            sinon.stub(CryptoUtils, "base64Decode").returns(`{"test-uid":"123-test-uid","utid":"456-test-utid"}`);
+            // What we pass in here doesn't matter since we are stubbing
+            clientInfoObj = new ClientInfo(TEST_DATA_CLIENT_INFO.TEST_RAW_CLIENT_INFO, "");
+            expect(clientInfoObj).to.not.be.null;
+            expect(clientInfoObj.uid).to.be.eq("");
+            expect(clientInfoObj.utid).to.be.eq(TEST_DATA_CLIENT_INFO.TEST_UTID);
+        });
+
         describe("stripPolicyFromUid", () => {
             it("strips policy from uid", () => {
                 expect(ClientInfo.stripPolicyFromUid("test-uid-testPolicy", "https://b2cdomain.com/b2ctenant.com/testPolicy")).to.eq("test-uid");
@@ -155,37 +178,6 @@
             });
 
         });
-
-=======
-        it("Does not set anything if uid and utid are not part of clientInfo", () => {
-            sinon.stub(CryptoUtils, "base64Decode").returns(`{"test-uid":"123-test-uid","test-utid":"456-test-utid"}`);
-            // What we pass in here doesn't matter since we are stubbing
-            clientInfoObj = new ClientInfo(TEST_DATA_CLIENT_INFO.TEST_RAW_CLIENT_INFO);
-            expect(clientInfoObj).to.not.be.null;
-            expect(clientInfoObj.uid).to.be.eq("");
-            expect(clientInfoObj.utid).to.be.eq("");
-        });
-
-        it("Does not set utid member if utid not part of ClientInfo", () => {
-            sinon.stub(CryptoUtils, "base64Decode").returns(`{"uid":"123-test-uid","test-utid":"456-test-utid"}`);
-            // What we pass in here doesn't matter since we are stubbing
-            clientInfoObj = new ClientInfo(TEST_DATA_CLIENT_INFO.TEST_RAW_CLIENT_INFO);
-            expect(clientInfoObj).to.not.be.null;
-            expect(clientInfoObj.uid).to.be.eq(TEST_DATA_CLIENT_INFO.TEST_UID);
-            expect(clientInfoObj.utid).to.be.eq("");
-
-        });
-
-        it("Does not set uid member if uid not part of ClientInfo", () => {
-            sinon.stub(CryptoUtils, "base64Decode").returns(`{"test-uid":"123-test-uid","utid":"456-test-utid"}`);
-            // What we pass in here doesn't matter since we are stubbing
-            clientInfoObj = new ClientInfo(TEST_DATA_CLIENT_INFO.TEST_RAW_CLIENT_INFO);
-            expect(clientInfoObj).to.not.be.null;
-            expect(clientInfoObj.uid).to.be.eq("");
-            expect(clientInfoObj.utid).to.be.eq(TEST_DATA_CLIENT_INFO.TEST_UTID);
-        });
-
->>>>>>> 5f10555e
     });
 
 });