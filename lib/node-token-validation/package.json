--- conflicted
+++ resolved
@@ -51,12 +51,8 @@
     "@rollup/plugin-node-resolve": "^13.0.5",
     "@types/jest": "^27.4.0",
     "husky": "^7.0.2",
-<<<<<<< HEAD
-    "jest": "^27.4.7",
+    "jest": "^27.5.0",
     "regenerator-runtime": "^0.13.9",
-=======
-    "jest": "^27.5.0",
->>>>>>> b4604cdb
     "rimraf": "^3.0.2",
     "rollup": "^2.58.0",
     "rollup-plugin-typescript2": "^0.30.0",
@@ -69,10 +65,6 @@
   "dependencies": {
     "@azure/msal-common": "^5.2.0",
     "axios": "^0.24.0",
-<<<<<<< HEAD
-    "jose": "^4.4.0"
-=======
     "jose": "^4.5.0"
->>>>>>> b4604cdb
   }
 }