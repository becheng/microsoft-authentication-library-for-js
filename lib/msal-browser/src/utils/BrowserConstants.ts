--- conflicted
+++ resolved
@@ -53,7 +53,6 @@
     SCOPES = "scopes"
 }
 
-<<<<<<< HEAD
 /**
  * Interaction type of the API - used for state and telemetry
  */
@@ -62,8 +61,7 @@
     POPUP = "popup",
     SILENT = "silent"
 }
-=======
+
 export const DEFAULT_REQUEST: AuthorizationUrlRequest = {
     scopes: [Constants.OPENID_SCOPE, Constants.PROFILE_SCOPE]
-};
->>>>>>> 705ea014
+};