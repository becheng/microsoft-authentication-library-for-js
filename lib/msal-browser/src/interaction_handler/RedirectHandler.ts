--- conflicted
+++ resolved
@@ -31,12 +31,8 @@
      * Redirects window to given URL.
      * @param urlNavigate
      */
-<<<<<<< HEAD
-    initiateAuthRequest(requestUrl: string, params: RedirectParams): Promise<void> {
+    async initiateAuthRequest(requestUrl: string, params: RedirectParams): Promise<void> {
         this.authModule.logger.verbose("RedirectHandler.initiateAuthRequest called");
-=======
-    async initiateAuthRequest(requestUrl: string, params: RedirectParams): Promise<void> {
->>>>>>> aa50c51c
         // Navigate if valid URL
         if (!StringUtils.isEmpty(requestUrl)) {
             // Cache start page, returns to this page after redirectUri if navigateToLoginRequestUrl is true
@@ -48,17 +44,13 @@
             // Set interaction status in the library.
             this.browserStorage.setTemporaryCache(TemporaryCacheKeys.INTERACTION_STATUS_KEY, BrowserConstants.INTERACTION_IN_PROGRESS_VALUE, true);
             this.browserStorage.cacheCodeRequest(this.authCodeRequest, this.browserCrypto);
-<<<<<<< HEAD
             this.authModule.logger.infoPii("RedirectHandler.initiateAuthRequest: Navigate to:" + requestUrl);
-=======
-            this.authModule.logger.infoPii("Navigate to:" + requestUrl);
             const navigationOptions: NavigationOptions = {
                 apiId: ApiId.acquireTokenRedirect,
                 timeout: params.redirectTimeout,
                 noHistory: false
             };
             
->>>>>>> aa50c51c
             // If onRedirectNavigate is implemented, invoke it and provide requestUrl
             if (typeof params.onRedirectNavigate === "function") {
                 this.authModule.logger.verbose("RedirectHandler.initiateAuthRequest: Invoking onRedirectNavigate callback");
@@ -66,31 +58,18 @@
 
                 // Returning false from onRedirectNavigate will stop navigation
                 if (navigate !== false) {
-<<<<<<< HEAD
                     this.authModule.logger.verbose("RedirectHandler.initiateAuthRequest: onRedirectNavigate did not return false, navigating");
-                    return BrowserUtils.navigateWindow(requestUrl, params.redirectTimeout, this.authModule.logger);
+                    await params.navigationClient.navigateExternal(requestUrl, navigationOptions);
+                    return;
                 } else {
                     this.authModule.logger.verbose("RedirectHandler.initiateAuthRequest: onRedirectNavigate returned false, stopping navigation");
-                    return Promise.resolve();
+                    return;
                 }
             } else {
                 // Navigate window to request URL
                 this.authModule.logger.verbose("RedirectHandler.initiateAuthRequest: Navigating window to navigate url");
-                return BrowserUtils.navigateWindow(requestUrl, params.redirectTimeout, this.authModule.logger);
-=======
-                    this.authModule.logger.verbose("onRedirectNavigate did not return false, navigating");
-                    await params.navigationClient.navigateExternal(requestUrl, navigationOptions);
-                    return;
-                } else {
-                    this.authModule.logger.verbose("onRedirectNavigate returned false, stopping navigation");
-                    return;
-                }
-            } else {
-                // Navigate window to request URL
-                this.authModule.logger.verbose("Navigating window to navigate url");
                 await params.navigationClient.navigateExternal(requestUrl, navigationOptions);
                 return;
->>>>>>> aa50c51c
             }
         } else {
             // Throw error if request URL is empty.
