/*
 * Copyright (c) Microsoft Corporation. All rights reserved.
 * Licensed under the MIT License.
 */

import { AuthenticationResult, CommonSilentFlowRequest } from "@azure/msal-common";
import { Configuration } from "../config/Configuration";
import { DEFAULT_REQUEST, ApiId, InteractionType } from "../utils/BrowserConstants";
import { IPublicClientApplication } from "./IPublicClientApplication";
import { RedirectRequest } from "../request/RedirectRequest";
import { PopupRequest } from "../request/PopupRequest";
import { ClientApplication } from "./ClientApplication";
import { SilentRequest } from "../request/SilentRequest";
import { EventType } from "../event/EventType";
import { BrowserAuthError } from "../error/BrowserAuthError";

/**
 * The PublicClientApplication class is the object exposed by the library to perform authentication and authorization functions in Single Page Applications
 * to obtain JWT tokens as described in the OAuth 2.0 Authorization Code Flow with PKCE specification.
 */
export class PublicClientApplication extends ClientApplication implements IPublicClientApplication {

    /**
     * @constructor
     * Constructor for the PublicClientApplication used to instantiate the PublicClientApplication object
     *
     * Important attributes in the Configuration object for auth are:
     * - clientID: the application ID of your application. You can obtain one by registering your application with our Application registration portal : https://portal.azure.com/#blade/Microsoft_AAD_IAM/ActiveDirectoryMenuBlade/RegisteredAppsPreview
     * - authority: the authority URL for your application.
     * - redirect_uri: the uri of your application registered in the portal.
     *
     * In Azure AD, authority is a URL indicating the Azure active directory that MSAL uses to obtain tokens.
     * It is of the form https://login.microsoftonline.com/{Enter_the_Tenant_Info_Here}
     * If your application supports Accounts in one organizational directory, replace "Enter_the_Tenant_Info_Here" value with the Tenant Id or Tenant name (for example, contoso.microsoft.com).
     * If your application supports Accounts in any organizational directory, replace "Enter_the_Tenant_Info_Here" value with organizations.
     * If your application supports Accounts in any organizational directory and personal Microsoft accounts, replace "Enter_the_Tenant_Info_Here" value with common.
     * To restrict support to Personal Microsoft accounts only, replace "Enter_the_Tenant_Info_Here" value with consumers.
     *
     * In Azure B2C, authority is of the form https://{instance}/tfp/{tenant}/{policyName}/
     * Full B2C functionality will be available in this library in future versions.
     *
     * @param configuration object for the MSAL PublicClientApplication instance
     */
    constructor(configuration: Configuration) {
        super(configuration);
    }

    /**
     * Use when initiating the login process by redirecting the user's browser to the authorization endpoint. This function redirects the page, so
     * any code that follows this function will not execute.
     *
     * IMPORTANT: It is NOT recommended to have code that is dependent on the resolution of the Promise. This function will navigate away from the current
     * browser window. It currently returns a Promise in order to reflect the asynchronous nature of the code running in this function.
     *
     * @param request
     */
    async loginRedirect(request?: RedirectRequest): Promise<void> {
        return this.acquireTokenRedirect(request || DEFAULT_REQUEST);
    }

    /**
     * Use when initiating the login process via opening a popup window in the user's browser
     *
     * @param request
     *
     * @returns A promise that is fulfilled when this function has completed, or rejected if an error was raised.
     */
    loginPopup(request?: PopupRequest): Promise<AuthenticationResult> {
        return this.acquireTokenPopup(request || DEFAULT_REQUEST);
    }

    /**
     * Silently acquire an access token for a given set of scopes. Will use cached token if available, otherwise will attempt to acquire a new token from the network via refresh token.
<<<<<<< HEAD
     *
     * @param {@link (SilentRequest:type)}
     * @returns {Promise.<AuthenticationResult>} - a promise that is fulfilled when this function has completed, or rejected if an error was raised. Returns the {@link AuthResponse} object
=======
     * 
     * @param request
     * @returns A promise that is fulfilled when this function has completed, or rejected if an error was raised.
>>>>>>> 187028a7
     */
    async acquireTokenSilent(request: SilentRequest): Promise<AuthenticationResult> {
        this.preflightBrowserEnvironmentCheck(InteractionType.Silent);
        const account = request.account || this.getActiveAccount();
        if (!account) {
            throw BrowserAuthError.createNoAccountError();
        }
        const silentRequest: CommonSilentFlowRequest = {
            ...request,
            ...this.initializeBaseRequest(request),
            account: account,
            forceRefresh: request.forceRefresh || false
        };
        this.emitEvent(EventType.ACQUIRE_TOKEN_START, InteractionType.Silent, request);
        try {
            // Telemetry manager only used to increment cacheHits here
            const serverTelemetryManager = this.initializeServerTelemetryManager(ApiId.acquireTokenSilent_silentFlow, silentRequest.correlationId);
            const silentAuthClient = await this.createSilentFlowClient(serverTelemetryManager, silentRequest.authority);
            const cachedToken = await silentAuthClient.acquireCachedToken(silentRequest);
            this.emitEvent(EventType.ACQUIRE_TOKEN_SUCCESS, InteractionType.Silent, cachedToken);
            return cachedToken;
        } catch (e) {
            try {
                const tokenRenewalResult = await this.acquireTokenByRefreshToken(silentRequest);
                this.emitEvent(EventType.ACQUIRE_TOKEN_SUCCESS, InteractionType.Silent, tokenRenewalResult);
                return tokenRenewalResult;
            } catch (tokenRenewalError) {
                this.emitEvent(EventType.ACQUIRE_TOKEN_FAILURE, InteractionType.Silent, null, tokenRenewalError);
                throw tokenRenewalError;
            }
        }
    }
}<|MERGE_RESOLUTION|>--- conflicted
+++ resolved
@@ -71,15 +71,9 @@
 
     /**
      * Silently acquire an access token for a given set of scopes. Will use cached token if available, otherwise will attempt to acquire a new token from the network via refresh token.
-<<<<<<< HEAD
      *
      * @param {@link (SilentRequest:type)}
      * @returns {Promise.<AuthenticationResult>} - a promise that is fulfilled when this function has completed, or rejected if an error was raised. Returns the {@link AuthResponse} object
-=======
-     * 
-     * @param request
-     * @returns A promise that is fulfilled when this function has completed, or rejected if an error was raised.
->>>>>>> 187028a7
      */
     async acquireTokenSilent(request: SilentRequest): Promise<AuthenticationResult> {
         this.preflightBrowserEnvironmentCheck(InteractionType.Silent);
