/*
 * Copyright (c) Microsoft Corporation. All rights reserved.
 * Licensed under the MIT License.
 */

import { CryptoOps } from "../crypto/CryptoOps";
import { BrowserStorage } from "../cache/BrowserStorage";
import { Authority, TrustedAuthority, StringUtils, CacheSchemaType, UrlString, ServerAuthorizationCodeResponse, AuthorizationCodeRequest, AuthorizationUrlRequest, AuthorizationCodeClient, PromptValue, SilentFlowRequest, ServerError, InteractionRequiredAuthError, EndSessionRequest, AccountInfo, AuthorityFactory, ServerTelemetryManager, SilentFlowClient, ClientConfiguration, BaseAuthRequest, ServerTelemetryRequest, PersistentCacheKeys, IdToken, ProtocolUtils, ResponseMode, Constants, INetworkModule, AuthenticationResult, Logger, ThrottlingUtils, RefreshTokenClient } from "@azure/msal-common";
import { buildConfiguration, Configuration } from "../config/Configuration";
import { TemporaryCacheKeys, InteractionType, ApiId, BrowserConstants } from "../utils/BrowserConstants";
import { BrowserUtils } from "../utils/BrowserUtils";
import { BrowserStateObject, BrowserProtocolUtils } from "../utils/BrowserProtocolUtils";
import { RedirectHandler } from "../interaction_handler/RedirectHandler";
import { PopupHandler } from "../interaction_handler/PopupHandler";
import { SilentHandler } from "../interaction_handler/SilentHandler";
import { RedirectRequest } from "../request/RedirectRequest";
import { PopupRequest } from "../request/PopupRequest";
import { BrowserAuthError } from "../error/BrowserAuthError";
import { SilentRequest } from "../request/SilentRequest";
import { SsoSilentRequest } from "../request/SsoSilentRequest";
import { version } from "../../package.json";
import { EventError, EventMessage, EventPayload, EventCallbackFunction } from "../event/EventMessage";
import { EventType } from "../event/EventType";

export abstract class ClientApplication {

    // Crypto interface implementation
    protected readonly browserCrypto: CryptoOps;

    // Storage interface implementation
    protected readonly browserStorage: BrowserStorage;

    // Network interface implementation
    protected readonly networkClient: INetworkModule;

    // Response promise
    protected readonly tokenExchangePromise: Promise<AuthenticationResult>;

    // Input configuration by developer/user
    protected config: Configuration;

    // Default authority
    protected defaultAuthority: Authority;

    // Logger
    protected logger: Logger;

    // Flag to indicate if in browser environment
    protected isBrowserEnvironment: boolean;

    // Callback for subscribing to events
    private eventCallbacks: EventCallbackFunction[];

    /**
     * @constructor
     * Constructor for the PublicClientApplication used to instantiate the PublicClientApplication object
     *
     * Important attributes in the Configuration object for auth are:
     * - clientID: the application ID of your application. You can obtain one by registering your application with our Application registration portal : https://portal.azure.com/#blade/Microsoft_AAD_IAM/ActiveDirectoryMenuBlade/RegisteredAppsPreview
     * - authority: the authority URL for your application.
     * - redirect_uri: the uri of your application registered in the portal.
     *
     * In Azure AD, authority is a URL indicating the Azure active directory that MSAL uses to obtain tokens.
     * It is of the form https://login.microsoftonline.com/{Enter_the_Tenant_Info_Here}
     * If your application supports Accounts in one organizational directory, replace "Enter_the_Tenant_Info_Here" value with the Tenant Id or Tenant name (for example, contoso.microsoft.com).
     * If your application supports Accounts in any organizational directory, replace "Enter_the_Tenant_Info_Here" value with organizations.
     * If your application supports Accounts in any organizational directory and personal Microsoft accounts, replace "Enter_the_Tenant_Info_Here" value with common.
     * To restrict support to Personal Microsoft accounts only, replace "Enter_the_Tenant_Info_Here" value with consumers.
     *
     * In Azure B2C, authority is of the form https://{instance}/tfp/{tenant}/{policyName}/
     * Full B2C functionality will be available in this library in future versions.
     *
     * @param {@link (Configuration:type)} configuration object for the MSAL PublicClientApplication instance
     */
    constructor(configuration: Configuration) {
        /*
         * If loaded in an environment where window is not available,
         * set internal flag to false so that further requests fail.
         * This is to support server-side rendering environments.
         */
        this.isBrowserEnvironment = typeof window !== "undefined";
        if (!this.isBrowserEnvironment) {
            return;
        }

        // Set the configuration.
        this.config = buildConfiguration(configuration);

        // Initialize the crypto class.
        this.browserCrypto = new CryptoOps();

        // Initialize the network module class.
        this.networkClient = this.config.system.networkClient;

        // Initialize the browser storage class.
        this.browserStorage = new BrowserStorage(this.config.auth.clientId, this.config.cache, this.browserCrypto);

        // Initialize logger
        this.logger = new Logger(this.config.system.loggerOptions);

        // Array of events
        this.eventCallbacks = [];

        // Initialize default authority instance
        TrustedAuthority.setTrustedAuthoritiesFromConfig(this.config.auth.knownAuthorities, this.config.auth.cloudDiscoveryMetadata);

        this.defaultAuthority = null;
    }

    // #region Redirect Flow
    
    /**
     * Event handler function which allows users to fire events after the PublicClientApplication object
     * has loaded during redirect flows. This should be invoked on all page loads involved in redirect
     * auth flows.
     * @returns {Promise.<AuthenticationResult | null>} token response or null. If the return value is null, then no auth redirect was detected.
     */
<<<<<<< HEAD
    async handleRedirectPromise(): Promise<AuthenticationResult | null | void> {
        return this.isBrowserEnvironment ? this.handleRedirectResponse() : null;
=======
    async handleRedirectPromise(): Promise<AuthenticationResult | null> {
        const loggedInAccounts = this.getAllAccounts();
        if (this.isBrowserEnvironment) {
            return this.handleRedirectResponse()
                .then((result: AuthenticationResult) => {
                    if (result) {
                        // Emit login event if number of accounts change
                        const isLoggingIn = loggedInAccounts.length !== this.getAllAccounts().length;
                        if (isLoggingIn) {
                            this.emitEvent(EventType.LOGIN_SUCCESS, InteractionType.Redirect, result);
                        } else {
                            this.emitEvent(EventType.ACQUIRE_TOKEN_SUCCESS, InteractionType.Redirect, result);
                        }
                    }

                    return result;
                })
                .catch((e) => {
                    // Emit login event if there is an account
                    if (loggedInAccounts.length > 0) {
                        this.emitEvent(EventType.ACQUIRE_TOKEN_FAILURE, InteractionType.Redirect, null, e);
                    } else {
                        this.emitEvent(EventType.LOGIN_FAILURE, InteractionType.Redirect, null, e);
                    }

                    throw e;
                });
        }
        return null;
>>>>>>> 89693b31
    }

    /**
     * Checks if navigateToLoginRequestUrl is set, and:
     * - if true, performs logic to cache and navigate
     * - if false, handles hash string and parses response
     */
    private async handleRedirectResponse(): Promise<AuthenticationResult | null | void> {
        if (!this.interactionInProgress()) {
            this.logger.info("handleRedirectPromise called but there is no interaction in progress, returning null.");
            return null;
        }

        const responseHash = this.getRedirectResponseHash();
        if (StringUtils.isEmpty(responseHash)) {
            // Not a recognized server response hash or hash not associated with a redirect request
            return null;
        }

        // If navigateToLoginRequestUrl is true, get the url where the redirect request was initiated
        const loginRequestUrl = this.browserStorage.getItem(this.browserStorage.generateCacheKey(TemporaryCacheKeys.ORIGIN_URI), CacheSchemaType.TEMPORARY) as string;
        const loginRequestUrlNormalized = UrlString.removeHashFromUrl(loginRequestUrl || "");
        const currentUrlNormalized = UrlString.removeHashFromUrl(window.location.href);

        if (loginRequestUrlNormalized === currentUrlNormalized && this.config.auth.navigateToLoginRequestUrl) {
            if (loginRequestUrl.indexOf("#") > -1) {
                // Replace current hash with non-msal hash, if present
                BrowserUtils.replaceHash(loginRequestUrl);
            }
            // We are on the page we need to navigate to - handle hash
            return this.handleHash(responseHash);
        } else if (!this.config.auth.navigateToLoginRequestUrl) {
            return this.handleHash(responseHash);
        } else if (!BrowserUtils.isInIframe()) {
            /*
             * Returned from authority using redirect - need to perform navigation before processing response
             * Cache the hash to be retrieved after the next redirect
             */
            const hashKey = this.browserStorage.generateCacheKey(TemporaryCacheKeys.URL_HASH);
            this.browserStorage.setItem(hashKey, responseHash, CacheSchemaType.TEMPORARY);
            if (!loginRequestUrl || loginRequestUrl === "null") {
                // Redirect to home page if login request url is null (real null or the string null)
                const homepage = BrowserUtils.getHomepage();
                // Cache the homepage under ORIGIN_URI to ensure cached hash is processed on homepage
                this.browserStorage.setItem(this.browserStorage.generateCacheKey(TemporaryCacheKeys.ORIGIN_URI), homepage, CacheSchemaType.TEMPORARY);
                this.logger.warning("Unable to get valid login request url from cache, redirecting to home page");
                return BrowserUtils.navigateWindow(homepage, this.config.system.redirectNavigationTimeout, this.logger, true);
            } else {
                // Navigate to page that initiated the redirect request
                return BrowserUtils.navigateWindow(loginRequestUrl, this.config.system.redirectNavigationTimeout, this.logger, true);
            }
        }

        return null;
    }

    /**
     * Gets the response hash for a redirect request
     * Returns null if interactionType in the state value is not "redirect" or the hash does not contain known properties
     * @returns {string}
     */
    private getRedirectResponseHash(): string | null {
        // Get current location hash from window or cache.
        const { location: { hash } } = window;
        const isResponseHash: boolean = UrlString.hashContainsKnownProperties(hash);
        const cachedHash: string = this.browserStorage.getItem(this.browserStorage.generateCacheKey(TemporaryCacheKeys.URL_HASH), CacheSchemaType.TEMPORARY) as string;
        this.browserStorage.removeItem(this.browserStorage.generateCacheKey(TemporaryCacheKeys.URL_HASH));

        const responseHash: string = isResponseHash ? hash : cachedHash;
        if (responseHash) {
            // Deserialize hash fragment response parameters.
            const serverParams: ServerAuthorizationCodeResponse = UrlString.getDeserializedHash(responseHash);
            const platformStateObj: BrowserStateObject = BrowserProtocolUtils.extractBrowserRequestState(this.browserCrypto, serverParams.state);
            if (platformStateObj.interactionType !== InteractionType.Redirect) {
                return null;
            } else {
                BrowserUtils.clearHash();
                return responseHash;
            }
        }

        // Deserialize hash fragment response parameters.
        const serverParams = BrowserProtocolUtils.parseServerResponseFromHash(hash);

        this.browserStorage.cleanRequest(serverParams.state);
        return null;
    }

    /**
     * Checks if hash exists and handles in window.
     * @param responseHash
     * @param interactionHandler
     */
    private async handleHash(responseHash: string): Promise<AuthenticationResult> {
        this.emitEvent(EventType.HANDLE_REDIRECT_START, InteractionType.Redirect);
        const encodedTokenRequest = this.browserStorage.getItem(this.browserStorage.generateCacheKey(TemporaryCacheKeys.REQUEST_PARAMS), CacheSchemaType.TEMPORARY) as string;
        const cachedRequest = JSON.parse(this.browserCrypto.base64Decode(encodedTokenRequest)) as AuthorizationCodeRequest;
        const serverTelemetryManager = this.initializeServerTelemetryManager(ApiId.handleRedirectPromise, cachedRequest.correlationId);

        // Deserialize hash fragment response parameters.
        const serverParams = BrowserProtocolUtils.parseServerResponseFromHash(responseHash);

        try {
            // Hash contains known properties - handle and return in callback
            const currentAuthority = this.browserStorage.getCachedAuthority(serverParams.state);
            const authClient = await this.createAuthCodeClient(serverTelemetryManager, currentAuthority);
            const interactionHandler = new RedirectHandler(authClient, this.browserStorage, this.browserCrypto);
            return await interactionHandler.handleCodeResponse(responseHash, this.config.auth.clientId);
        } catch (e) {
            serverTelemetryManager.cacheFailedRequest(e);
            this.browserStorage.cleanRequest(serverParams.state);
            throw e;
        }
    }

    /**
     * Use when you want to obtain an access_token for your API by redirecting the user's browser window to the authorization endpoint. This function redirects
     * the page, so any code that follows this function will not execute.
     *
     * IMPORTANT: It is NOT recommended to have code that is dependent on the resolution of the Promise. This function will navigate away from the current
     * browser window. It currently returns a Promise in order to reflect the asynchronous nature of the code running in this function.
     *
     * @param {@link (RedirectRequest:type)}
     */
    async acquireTokenRedirect(request: RedirectRequest): Promise<void> {
        // Preflight request
        this.preflightBrowserEnvironmentCheck();

        // If logged in, emit acquire token events
        const isLoggedIn = this.getAllAccounts().length > 0;
        if (isLoggedIn) {
            this.emitEvent(EventType.ACQUIRE_TOKEN_START, InteractionType.Redirect, request);
        } else {
            this.emitEvent(EventType.LOGIN_START, InteractionType.Redirect, request);
        }
        
        const validRequest: AuthorizationUrlRequest = this.preflightInteractiveRequest(request, InteractionType.Redirect);
        const serverTelemetryManager = this.initializeServerTelemetryManager(ApiId.acquireTokenRedirect, validRequest.correlationId);
        
        try {
            // Create auth code request and generate PKCE params
            const authCodeRequest: AuthorizationCodeRequest = await this.initializeAuthorizationCodeRequest(validRequest);

            // Initialize the client
            const authClient: AuthorizationCodeClient = await this.createAuthCodeClient(serverTelemetryManager, validRequest.authority);

            // Create redirect interaction handler.
            const interactionHandler = new RedirectHandler(authClient, this.browserStorage, this.browserCrypto);

            // Create acquire token url.
            const navigateUrl = await authClient.getAuthCodeUrl(validRequest);

            const redirectStartPage = (request && request.redirectStartPage) || window.location.href;
            // Show the UI once the url has been created. Response will come back in the hash, which will be handled in the handleRedirectCallback function.
            return interactionHandler.initiateAuthRequest(navigateUrl, authCodeRequest, this.config.system.redirectNavigationTimeout, redirectStartPage);
        } catch (e) {
            // If logged in, emit acquire token events
            if (isLoggedIn) {
                this.emitEvent(EventType.ACQUIRE_TOKEN_FAILURE, InteractionType.Redirect, null, e);
            } else {
                this.emitEvent(EventType.LOGIN_FAILURE, InteractionType.Redirect, null, e);
            }

            serverTelemetryManager.cacheFailedRequest(e);
            this.browserStorage.cleanRequest(validRequest.state);
            throw e;
        }
    }

    // #endregion

    // #region Popup Flow

    /**
     * Use when you want to obtain an access_token for your API via opening a popup window in the user's browser
     * @param {@link (PopupRequest:type)}
     *
     * @returns {Promise.<AuthenticationResult>} - a promise that is fulfilled when this function has completed, or rejected if an error was raised. Returns the {@link AuthResponse} object
     */
    acquireTokenPopup(request: PopupRequest): Promise<AuthenticationResult> {
        try {
            this.preflightBrowserEnvironmentCheck();
        } catch (e) {
            // Since this function is syncronous we need to reject
            return Promise.reject(e);
        }

        // asyncPopups flag is true. Acquires token without first opening popup. Popup will be opened later asynchronously.
        if (this.config.system.asyncPopups) {
            return this.acquireTokenPopupAsync(request);
        } else {
            // asyncPopups flag is set to false. Opens popup before acquiring token.
            const popup = PopupHandler.openSizedPopup();
            return this.acquireTokenPopupAsync(request, popup);
        }
    }

    /**
     * Helper which obtains an access_token for your API via opening a popup window in the user's browser
     * @param {@link (PopupRequest:type)}
     *
     * @returns {Promise.<AuthenticationResult>} - a promise that is fulfilled when this function has completed, or rejected if an error was raised. Returns the {@link AuthResponse} object
     */
    private async acquireTokenPopupAsync(request: PopupRequest, popup?: Window|null): Promise<AuthenticationResult> {
        // If logged in, emit acquire token events
        const loggedInAccounts = this.getAllAccounts();
        if (loggedInAccounts.length > 0) {
            this.emitEvent(EventType.ACQUIRE_TOKEN_START, InteractionType.Popup, request);
        } else {
            this.emitEvent(EventType.LOGIN_START, InteractionType.Popup, request);
        }

        // Preflight request
        const validRequest: AuthorizationUrlRequest = this.preflightInteractiveRequest(request, InteractionType.Popup);
        const serverTelemetryManager = this.initializeServerTelemetryManager(ApiId.acquireTokenPopup, validRequest.correlationId);
        
        try {
            // Create auth code request and generate PKCE params
            const authCodeRequest: AuthorizationCodeRequest = await this.initializeAuthorizationCodeRequest(validRequest);

            // Initialize the client
            const authClient: AuthorizationCodeClient = await this.createAuthCodeClient(serverTelemetryManager, validRequest.authority);

            // Create acquire token url.
            const navigateUrl = await authClient.getAuthCodeUrl(validRequest);

            // Create popup interaction handler.
            const interactionHandler = new PopupHandler(authClient, this.browserStorage);

            // Show the UI once the url has been created. Get the window handle for the popup.
            const popupWindow: Window = interactionHandler.initiateAuthRequest(navigateUrl, authCodeRequest, popup);

            // Monitor the window for the hash. Return the string value and close the popup when the hash is received. Default timeout is 60 seconds.
            const hash = await interactionHandler.monitorPopupForHash(popupWindow, this.config.system.windowHashTimeout);

            // Remove throttle if it exists
            ThrottlingUtils.removeThrottle(this.browserStorage, this.config.auth.clientId, authCodeRequest.authority, authCodeRequest.scopes);

            // Handle response from hash string.
            const result = await interactionHandler.handleCodeResponse(hash);

            // If logged in, emit acquire token events
            const isLoggingIn = loggedInAccounts.length > this.getAllAccounts().length;
            if (isLoggingIn) {
                this.emitEvent(EventType.LOGIN_SUCCESS, InteractionType.Popup, result);
            } else {
                this.emitEvent(EventType.ACQUIRE_TOKEN_SUCCESS, InteractionType.Popup, result);
            }

            return result;
        } catch (e) {
            if (loggedInAccounts.length > 0) {
                this.emitEvent(EventType.ACQUIRE_TOKEN_FAILURE, InteractionType.Popup, null, e);
            } else {
                this.emitEvent(EventType.LOGIN_FAILURE, InteractionType.Popup, null, e);
            }

            serverTelemetryManager.cacheFailedRequest(e);
            this.browserStorage.cleanRequest(validRequest.state);
            throw e;
        }
    }

    // #endregion

    // #region Silent Flow

    /**
     * This function uses a hidden iframe to fetch an authorization code from the eSTS. There are cases where this may not work:
     * - Any browser using a form of Intelligent Tracking Prevention
     * - If there is not an established session with the service
     *
     * In these cases, the request must be done inside a popup or full frame redirect.
     *
     * For the cases where interaction is required, you cannot send a request with prompt=none.
     *
     * If your refresh token has expired, you can use this function to fetch a new set of tokens silently as long as
     * you session on the server still exists.
     * @param {@link AuthorizationUrlRequest}
     *
     * @returns {Promise.<AuthenticationResult>} - a promise that is fulfilled when this function has completed, or rejected if an error was raised. Returns the {@link AuthResponse} object
     */
    async ssoSilent(request: SsoSilentRequest): Promise<AuthenticationResult> {
        this.preflightBrowserEnvironmentCheck();
        this.emitEvent(EventType.SSO_SILENT_START, InteractionType.Silent, request);
        
        try {
            const silentTokenResult = await this.acquireTokenByIframe(request);
            this.emitEvent(EventType.SSO_SILENT_SUCCESS, InteractionType.Silent, silentTokenResult);
            return silentTokenResult;
        } catch (e) {
            this.emitEvent(EventType.SSO_SILENT_FAILURE, InteractionType.Silent, null, e);
            throw e;
        }
    }

    /**
     * This function uses a hidden iframe to fetch an authorization code from the eSTS. To be used for silent refresh token acquisition and renewal.
     * @param {@link AuthorizationUrlRequest}
     * @param request 
     */
    private async acquireTokenByIframe(request: SsoSilentRequest): Promise<AuthenticationResult> {
        // Check that we have some SSO data
        if (StringUtils.isEmpty(request.loginHint) && StringUtils.isEmpty(request.sid) && (!request.account || StringUtils.isEmpty(request.account.username))) {
            throw BrowserAuthError.createSilentSSOInsufficientInfoError();
        }

        // Check that prompt is set to none, throw error if it is set to anything else.
        if (request.prompt && request.prompt !== PromptValue.NONE) {
            throw BrowserAuthError.createSilentPromptValueError(request.prompt);
        }

        // Create silent request
        const silentRequest: AuthorizationUrlRequest = this.initializeAuthorizationRequest({
            ...request,
            prompt: PromptValue.NONE
        }, InteractionType.Silent);

        const serverTelemetryManager = this.initializeServerTelemetryManager(ApiId.ssoSilent, silentRequest.correlationId);

        try {
            // Create auth code request and generate PKCE params
            const authCodeRequest: AuthorizationCodeRequest = await this.initializeAuthorizationCodeRequest(silentRequest);

            // Initialize the client
            const authClient: AuthorizationCodeClient = await this.createAuthCodeClient(serverTelemetryManager, silentRequest.authority);

            // Create authorize request url
            const navigateUrl = await authClient.getAuthCodeUrl(silentRequest);

            return await this.silentTokenHelper(navigateUrl, authCodeRequest, authClient);
        } catch (e) {
            serverTelemetryManager.cacheFailedRequest(e);
            this.browserStorage.cleanRequest(silentRequest.state);
            throw e;
        }
    }

    /**
     * Use this function to obtain a token before every call to the API / resource provider
     *
     * MSAL return's a cached token when available
     * Or it send's a request to the STS to obtain a new token using a refresh token.
     *
     * @param {@link (SilentRequest:type)}
     *
     * To renew idToken, please pass clientId as the only scope in the Authentication Parameters
     * @returns {Promise.<AuthenticationResult>} - a promise that is fulfilled when this function has completed, or rejected if an error was raised. Returns the {@link AuthResponse} object
     *
     */
    protected async acquireTokenByRefreshToken(request: SilentRequest): Promise<AuthenticationResult> {
        this.emitEvent(EventType.ACQUIRE_TOKEN_NETWORK_START, InteractionType.Silent, request);
        // block the reload if it occurred inside a hidden iframe
        BrowserUtils.blockReloadInHiddenIframes();
        const silentRequest: SilentFlowRequest = {
            ...request,
            ...this.initializeBaseRequest(request)
        };
        const serverTelemetryManager = this.initializeServerTelemetryManager(ApiId.acquireTokenSilent_silentFlow, silentRequest.correlationId);
        try {
            const refreshTokenClient = await this.createRefreshTokenClient(serverTelemetryManager, silentRequest.authority);
            // Send request to renew token. Auth module will throw errors if token cannot be renewed.
            return await refreshTokenClient.acquireTokenByRefreshToken(silentRequest);
        } catch (e) {
            serverTelemetryManager.cacheFailedRequest(e);
            const isServerError = e instanceof ServerError;
            const isInteractionRequiredError = e instanceof InteractionRequiredAuthError;
            const isInvalidGrantError = (e.errorCode === BrowserConstants.INVALID_GRANT_ERROR);
            if (isServerError && isInvalidGrantError && !isInteractionRequiredError) {
                return await this.acquireTokenByIframe(request);
            }
            throw e;
        }
    }

    /**
     * Helper which acquires an authorization code silently using a hidden iframe from given url
     * using the scopes requested as part of the id, and exchanges the code for a set of OAuth tokens.
     * @param navigateUrl
     * @param userRequestScopes
     */
    private async silentTokenHelper(navigateUrl: string, authCodeRequest: AuthorizationCodeRequest, authClient: AuthorizationCodeClient): Promise<AuthenticationResult> {
        // Create silent handler
        const silentHandler = new SilentHandler(authClient, this.browserStorage, this.config.system.loadFrameTimeout);
        // Get the frame handle for the silent request
        const msalFrame = await silentHandler.initiateAuthRequest(navigateUrl, authCodeRequest);
        // Monitor the window for the hash. Return the string value and close the popup when the hash is received. Default timeout is 60 seconds.
        const hash = await silentHandler.monitorIframeForHash(msalFrame, this.config.system.iframeHashTimeout);
        // Handle response from hash string
        return silentHandler.handleCodeResponse(hash);
    }

    // #endregion

    // #region Logout

    /**
     * Use to log out the current user, and redirect the user to the postLogoutRedirectUri.
     * Default behaviour is to redirect the user to `window.location.href`.
     * @param {@link (EndSessionRequest:type)} 
     */
    async logout(logoutRequest?: EndSessionRequest): Promise<void> {
<<<<<<< HEAD
        this.preflightBrowserEnvironmentCheck();
        const validLogoutRequest = this.initializeLogoutRequest(logoutRequest);
        const authClient = await this.createAuthCodeClient(null, validLogoutRequest && validLogoutRequest.authority);
        // create logout string and navigate user window to logout. Auth module will clear cache.
        const logoutUri: string = authClient.getLogoutUri(validLogoutRequest);
        return BrowserUtils.navigateWindow(logoutUri, this.config.system.redirectNavigationTimeout, this.logger);
=======
        try {
            this.preflightBrowserEnvironmentCheck();
            this.emitEvent(EventType.LOGOUT_START, InteractionType.Redirect, logoutRequest);
            const validLogoutRequest = this.initializeLogoutRequest(logoutRequest);
            const authClient = await this.createAuthCodeClient(null, validLogoutRequest && validLogoutRequest.authority);
            // create logout string and navigate user window to logout. Auth module will clear cache.
            const logoutUri: string = authClient.getLogoutUri(validLogoutRequest);
            this.emitEvent(EventType.LOGOUT_SUCCESS, InteractionType.Redirect, validLogoutRequest);
            BrowserUtils.navigateWindow(logoutUri);
        } catch(e) {
            this.emitEvent(EventType.LOGOUT_FAILURE, InteractionType.Redirect, null, e);
            throw e;
        }
>>>>>>> 89693b31
    }

    // #endregion

    // #region Account APIs

    /**
     * Returns all accounts that MSAL currently has data for.
     * (the account object is created at the time of successful login)
     * or empty array when no accounts are found
     * @returns {@link AccountInfo[]} - Array of account objects in cache
     */
    getAllAccounts(): AccountInfo[] {
        return this.isBrowserEnvironment ? this.browserStorage.getAllAccounts() : [];
    }

    /**
     * Returns the signed in account matching username.
     * (the account object is created at the time of successful login)
     * or null when no matching account is found.
     * This API is provided for convenience but getAccountById should be used for best reliability
     * @returns {@link AccountInfo} - the account object stored in MSAL
     */
    getAccountByUsername(userName: string): AccountInfo|null {
        const allAccounts = this.getAllAccounts();
        if (!StringUtils.isEmpty(userName) && allAccounts && allAccounts.length) {
            return allAccounts.filter(accountObj => accountObj.username.toLowerCase() === userName.toLowerCase())[0] || null;
        } else {
            return null;
        }
    }

    /**
     * Returns the signed in account matching homeAccountId.
     * (the account object is created at the time of successful login)
     * or null when no matching account is found
     * @returns {@link AccountInfo} - the account object stored in MSAL
     */
    getAccountByHomeId(homeAccountId: string): AccountInfo|null {
        const allAccounts = this.getAllAccounts();
        if (!StringUtils.isEmpty(homeAccountId) && allAccounts && allAccounts.length) {
            return allAccounts.filter(accountObj => accountObj.homeAccountId === homeAccountId)[0] || null;
        } else {
            return null;
        }
    }

    // #endregion

    // #region Helpers

    /**
     *
     * Use to get the redirect uri configured in MSAL or null.
     * @returns {string} redirect URL
     *
     */
    protected getRedirectUri(requestRedirectUri?: string): string {
        return requestRedirectUri || this.config.auth.redirectUri || BrowserUtils.getCurrentUri();
    }

    /**
     * Use to get the post logout redirect uri configured in MSAL or null.
     *
     * @returns {string} post logout redirect URL
     */
    protected getPostLogoutRedirectUri(requestPostLogoutRedirectUri?: string): string {
        return requestPostLogoutRedirectUri || this.config.auth.postLogoutRedirectUri || BrowserUtils.getCurrentUri();
    }

    /**
     * Used to get a discovered version of the default authority.
     */
    protected async getDiscoveredDefaultAuthority(): Promise<Authority> {
        if (!this.defaultAuthority) {
            this.defaultAuthority = await AuthorityFactory.createDiscoveredInstance(this.config.auth.authority, this.config.system.networkClient, this.config.auth.protocolMode);
        }
        return this.defaultAuthority;
    }

    /**
     * Helper to check whether interaction is in progress.
     */
    protected interactionInProgress(): boolean {
        // Check whether value in cache is present and equal to expected value
        return (this.browserStorage.getItem(this.browserStorage.generateCacheKey(BrowserConstants.INTERACTION_STATUS_KEY), CacheSchemaType.TEMPORARY) as string) === BrowserConstants.INTERACTION_IN_PROGRESS_VALUE;
    }

    /**
     * Creates an Authorization Code Client with the given authority, or the default authority.
     * @param authorityUrl 
     */
    protected async createAuthCodeClient(serverTelemetryManager: ServerTelemetryManager, authorityUrl?: string): Promise<AuthorizationCodeClient> {
        // Create auth module.
        const clientConfig = await this.getClientConfiguration(serverTelemetryManager, authorityUrl);
        return new AuthorizationCodeClient(clientConfig);
    }

    /**
     * Creates an Silent Flow Client with the given authority, or the default authority.
     * @param authorityUrl 
     */
    protected async createSilentFlowClient(serverTelemetryManager: ServerTelemetryManager, authorityUrl?: string): Promise<SilentFlowClient> {
        // Create auth module.
        const clientConfig = await this.getClientConfiguration(serverTelemetryManager, authorityUrl);
        return new SilentFlowClient(clientConfig);
    }

    /**
     * Creates a Refresh Client with the given authority, or the default authority.
     * @param authorityUrl 
     */
    protected async createRefreshTokenClient(serverTelemetryManager: ServerTelemetryManager, authorityUrl?: string): Promise<RefreshTokenClient> {
        // Create auth module.
        const clientConfig = await this.getClientConfiguration(serverTelemetryManager, authorityUrl);
        return new RefreshTokenClient(clientConfig);
    }

    /**
     * Creates a Client Configuration object with the given request authority, or the default authority.
     * @param requestAuthority 
     */
    protected async getClientConfiguration(serverTelemetryManager: ServerTelemetryManager, requestAuthority?: string): Promise<ClientConfiguration> {
        // If the requestAuthority is passed and is not equivalent to the default configured authority, create new authority and discover endpoints. Return default authority otherwise.
        const discoveredAuthority = (!StringUtils.isEmpty(requestAuthority) && requestAuthority !== this.config.auth.authority) ? await AuthorityFactory.createDiscoveredInstance(requestAuthority, this.config.system.networkClient, this.config.auth.protocolMode) 
            : await this.getDiscoveredDefaultAuthority();
        return {
            authOptions: {
                clientId: this.config.auth.clientId,
                authority: discoveredAuthority,
                knownAuthorities: this.config.auth.knownAuthorities,
                cloudDiscoveryMetadata: this.config.auth.cloudDiscoveryMetadata,
                clientCapabilities: this.config.auth.clientCapabilities,
                protocolMode: this.config.auth.protocolMode
            },
            systemOptions: {
                tokenRenewalOffsetSeconds: this.config.system.tokenRenewalOffsetSeconds
            },
            loggerOptions: {
                loggerCallback: this.config.system.loggerOptions.loggerCallback,
                piiLoggingEnabled: this.config.system.loggerOptions.piiLoggingEnabled
            },
            cryptoInterface: this.browserCrypto,
            networkInterface: this.networkClient,
            storageInterface: this.browserStorage,
            serverTelemetryManager: serverTelemetryManager,
            libraryInfo: {
                sku: BrowserConstants.MSAL_SKU,
                version: version,
                cpu: "",
                os: ""
            }
        };
    }

    /**
     * Helper to validate app environment before making a request.
     */
    protected preflightInteractiveRequest(request: RedirectRequest|PopupRequest, interactionType: InteractionType): AuthorizationUrlRequest {
        // block the reload if it occurred inside a hidden iframe
        BrowserUtils.blockReloadInHiddenIframes();

        // Check if interaction is in progress. Throw error if true.
        if (this.interactionInProgress()) {
            throw BrowserAuthError.createInteractionInProgressError();
        }
        
        return this.initializeAuthorizationRequest(request, interactionType);
    }

    /**
     * Helper to validate app environment before making a silent request
     * * @param request 
     */
    protected preflightBrowserEnvironmentCheck(): void {
        // Block request if not in browser environment
        BrowserUtils.blockNonBrowserEnvironment(this.isBrowserEnvironment);

        // block the reload if it occurred inside a hidden iframe
        BrowserUtils.blockReloadInHiddenIframes();
    }

    /**
     * Initializer function for all request APIs
     * @param request 
     */
    protected initializeBaseRequest(request: BaseAuthRequest): BaseAuthRequest {
        const validatedRequest: BaseAuthRequest = {
            ...request
        };

        if (StringUtils.isEmpty(validatedRequest.authority)) {
            validatedRequest.authority = this.config.auth.authority;
        }

        validatedRequest.correlationId = (request && request.correlationId) || this.browserCrypto.createNewGuid();

        return validatedRequest;
    }

    protected initializeServerTelemetryManager(apiId: number, correlationId: string, forceRefresh?: boolean): ServerTelemetryManager {
        const telemetryPayload: ServerTelemetryRequest = {
            clientId: this.config.auth.clientId,
            correlationId: correlationId,
            apiId: apiId,
            forceRefresh: forceRefresh || false
        };

        return new ServerTelemetryManager(telemetryPayload, this.browserStorage);
    }

    /**
     * Generates a request that will contain the openid and profile scopes.
     * @param request 
     */
    protected setDefaultScopes(request: AuthorizationUrlRequest|RedirectRequest|PopupRequest|SsoSilentRequest): AuthorizationUrlRequest {
        return {
            ...request,
            scopes: [...((request && request.scopes) || [])]
        };
    }

    /**
     * Helper to initialize required request parameters for interactive APIs and ssoSilent()
     * @param request
     */
    protected initializeAuthorizationRequest(request: AuthorizationUrlRequest|RedirectRequest|PopupRequest|SsoSilentRequest, interactionType: InteractionType): AuthorizationUrlRequest {
        let validatedRequest: AuthorizationUrlRequest = {
            ...request,
            ...this.setDefaultScopes(request)
        };

        validatedRequest.redirectUri = this.getRedirectUri(validatedRequest.redirectUri);

        // Check for ADAL SSO
        if (StringUtils.isEmpty(validatedRequest.loginHint)) {
            // Only check for adal token if no SSO params are being used
            const adalIdTokenString = this.browserStorage.getItem(PersistentCacheKeys.ADAL_ID_TOKEN, CacheSchemaType.TEMPORARY) as string;
            if (!StringUtils.isEmpty(adalIdTokenString)) {
                const adalIdToken = new IdToken(adalIdTokenString, this.browserCrypto);
                this.browserStorage.removeItem(PersistentCacheKeys.ADAL_ID_TOKEN);
                if (adalIdToken.claims && adalIdToken.claims.upn) {
                    validatedRequest.loginHint = adalIdToken.claims.upn;
                }
            }
        }

        const browserState: BrowserStateObject = {
            interactionType: interactionType
        };

        validatedRequest.state = ProtocolUtils.setRequestState(
            this.browserCrypto,
            (request && request.state) || "",
            browserState
        );

        if (StringUtils.isEmpty(validatedRequest.nonce)) {
            validatedRequest.nonce = this.browserCrypto.createNewGuid();
        }

        validatedRequest.responseMode = ResponseMode.FRAGMENT;

        validatedRequest = {	
            ...validatedRequest,	
            ...this.initializeBaseRequest(validatedRequest)	
        };

        this.browserStorage.updateCacheEntries(validatedRequest.state, validatedRequest.nonce, validatedRequest.authority);

        return validatedRequest;
    }

    /**
     * Generates an auth code request tied to the url request.
     * @param request 
     */
    protected async initializeAuthorizationCodeRequest(request: AuthorizationUrlRequest): Promise<AuthorizationCodeRequest> {
        const generatedPkceParams = await this.browserCrypto.generatePkceCodes();

        const authCodeRequest: AuthorizationCodeRequest = {
            ...request,
            redirectUri: request.redirectUri,
            code: "",
            codeVerifier: generatedPkceParams.verifier
        };

        request.codeChallenge = generatedPkceParams.challenge;
        request.codeChallengeMethod = Constants.S256_CODE_CHALLENGE_METHOD;

        return authCodeRequest;
    }

    /**
     * Initializer for the logout request.
     * @param logoutRequest 
     */
    protected initializeLogoutRequest(logoutRequest?: EndSessionRequest): EndSessionRequest {
        const validLogoutRequest = {
            ...logoutRequest
        };
        if (StringUtils.isEmpty(validLogoutRequest.authority)) {
            validLogoutRequest.authority = this.config.auth.authority;
        }

        validLogoutRequest.correlationId = (validLogoutRequest && validLogoutRequest.correlationId) || this.browserCrypto.createNewGuid();

        validLogoutRequest.postLogoutRedirectUri = this.getPostLogoutRedirectUri(logoutRequest ? logoutRequest.postLogoutRedirectUri : "");
        
        return validLogoutRequest;
    }

    /**
     * Emits events by calling callback with event message
     * @param eventType 
     * @param interactionType 
     * @param payload 
     * @param error 
     */
    protected emitEvent(eventType: EventType, interactionType?: InteractionType, payload?: EventPayload, error?: EventError) {
        if (this.isBrowserEnvironment) {
            const message: EventMessage = {
                eventType: eventType,
                interactionType: interactionType || null,
                payload: payload || null,
                error: error || null,
                timestamp: Date.now()
            };
    
            this.logger.info(`Emitting event: ${eventType}`);
    
            this.eventCallbacks.forEach((callback) => {
                this.logger.verbose(`Emitting event to callback: ${eventType}`);
                callback.apply(null, [message]);
            });
        }
    }

    /**
     * Adds event callbacks to array
     * @param callback 
     */
    addEventCallback(callback: EventCallbackFunction) {
        if (this.isBrowserEnvironment) {
            this.logger.verbose("Event callback registered");
            this.eventCallbacks.push(callback);
        }
    }

    // #endregion
}<|MERGE_RESOLUTION|>--- conflicted
+++ resolved
@@ -115,11 +115,7 @@
      * auth flows.
      * @returns {Promise.<AuthenticationResult | null>} token response or null. If the return value is null, then no auth redirect was detected.
      */
-<<<<<<< HEAD
     async handleRedirectPromise(): Promise<AuthenticationResult | null | void> {
-        return this.isBrowserEnvironment ? this.handleRedirectResponse() : null;
-=======
-    async handleRedirectPromise(): Promise<AuthenticationResult | null> {
         const loggedInAccounts = this.getAllAccounts();
         if (this.isBrowserEnvironment) {
             return this.handleRedirectResponse()
@@ -148,7 +144,6 @@
                 });
         }
         return null;
->>>>>>> 89693b31
     }
 
     /**
@@ -551,14 +546,6 @@
      * @param {@link (EndSessionRequest:type)} 
      */
     async logout(logoutRequest?: EndSessionRequest): Promise<void> {
-<<<<<<< HEAD
-        this.preflightBrowserEnvironmentCheck();
-        const validLogoutRequest = this.initializeLogoutRequest(logoutRequest);
-        const authClient = await this.createAuthCodeClient(null, validLogoutRequest && validLogoutRequest.authority);
-        // create logout string and navigate user window to logout. Auth module will clear cache.
-        const logoutUri: string = authClient.getLogoutUri(validLogoutRequest);
-        return BrowserUtils.navigateWindow(logoutUri, this.config.system.redirectNavigationTimeout, this.logger);
-=======
         try {
             this.preflightBrowserEnvironmentCheck();
             this.emitEvent(EventType.LOGOUT_START, InteractionType.Redirect, logoutRequest);
@@ -567,12 +554,11 @@
             // create logout string and navigate user window to logout. Auth module will clear cache.
             const logoutUri: string = authClient.getLogoutUri(validLogoutRequest);
             this.emitEvent(EventType.LOGOUT_SUCCESS, InteractionType.Redirect, validLogoutRequest);
-            BrowserUtils.navigateWindow(logoutUri);
+            return BrowserUtils.navigateWindow(logoutUri, this.config.system.redirectNavigationTimeout, this.logger);
         } catch(e) {
             this.emitEvent(EventType.LOGOUT_FAILURE, InteractionType.Redirect, null, e);
             throw e;
         }
->>>>>>> 89693b31
     }
 
     // #endregion
