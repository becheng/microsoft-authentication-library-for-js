/*
 * Copyright (c) Microsoft Corporation. All rights reserved.
 * Licensed under the MIT License.
 */

import {
    AccountEntity,
    IdTokenEntity,
    AccessTokenEntity,
    RefreshTokenEntity,
    AppMetadataEntity,
    ServerTelemetryEntity,
    ThrottlingEntity,
    CacheManager,
    Logger,
<<<<<<< HEAD
    ValidCacheType,
    CredentialEntity,
    CredentialType,
    ICrypto
=======
    ValidCacheType
>>>>>>> 50f8dfb1
} from "@azure/msal-common";
import { Deserializer } from "./serializer/Deserializer";
import { Serializer } from "./serializer/Serializer";
import { InMemoryCache, JsonCache, CacheKVStore } from "./serializer/SerializerTypes";

/**
 * This class implements Storage for node, reading cache from user specified storage location or an  extension library
 */
export class Storage extends CacheManager {
    // Cache configuration, either set by user or default values.
    private logger: Logger;
    private cache: CacheKVStore = {};
    private changeEmitters: Array<Function> = [];

    constructor(logger: Logger, clientId: string, cryptoImpl: ICrypto) {
        super(clientId, cryptoImpl);
        this.logger = logger;
    }

    registerChangeEmitter(func: () => void): void {
        this.changeEmitters.push(func);
    }

    emitChange(): void {
        this.changeEmitters.forEach(func => func.call(null));
    }

    /**
     * Converts cacheKVStore to InMemoryCache
     * @param cache
     */
    cacheToInMemoryCache(cache: CacheKVStore): InMemoryCache {

        const inMemoryCache: InMemoryCache = {
            accounts: {},
            idTokens: {},
            accessTokens: {},
            refreshTokens: {},
            appMetadata: {},
        };

        for (const key in cache) {
            if (cache[key as string] instanceof AccountEntity) {
                inMemoryCache.accounts[key] = cache[key] as AccountEntity;
            } else if (cache[key] instanceof IdTokenEntity) {
                inMemoryCache.idTokens[key] = cache[key] as IdTokenEntity;
            } else if (cache[key] instanceof AccessTokenEntity) {
                inMemoryCache.accessTokens[key] = cache[key] as AccessTokenEntity;
            } else if (cache[key] instanceof RefreshTokenEntity) {
                inMemoryCache.refreshTokens[key] = cache[key] as RefreshTokenEntity;
            } else if (cache[key] instanceof AppMetadataEntity) {
                inMemoryCache.appMetadata[key] = cache[key] as AppMetadataEntity;
            } else {
                continue;
            }
        }

        return inMemoryCache;
    }

    /**
     * converts inMemoryCache to CacheKVStore
     * @param inMemoryCache
     */
    inMemoryCacheToCache(inMemoryCache: InMemoryCache): CacheKVStore {
        // convert in memory cache to a flat Key-Value map
        let cache = this.getCache();

        cache = {
            ...inMemoryCache.accounts,
            ...inMemoryCache.idTokens,
            ...inMemoryCache.accessTokens,
            ...inMemoryCache.refreshTokens,
            ...inMemoryCache.appMetadata
        };
        return cache;
    }

    /**
     * gets the current in memory cache for the client
     */
    getInMemoryCache(): InMemoryCache {
        this.logger.verbose("Getting in-memory cache");

        // convert the cache key value store to inMemoryCache
        const inMemoryCache = this.cacheToInMemoryCache(this.getCache());
        return inMemoryCache;
    }

    /**
     * sets the current in memory cache for the client
     * @param inMemoryCache
     */
    setInMemoryCache(inMemoryCache: InMemoryCache): void{
        this.logger.verbose("Setting in-memory cache");

        // convert and append the inMemoryCache to cacheKVStore
        const cache = this.inMemoryCacheToCache(inMemoryCache);
        this.setCache(cache);

        this.emitChange();
    }

    /**
     * get the current cache key-value store
     */
    getCache(): CacheKVStore {
        this.logger.verbose("Getting cache key-value store");
        return this.cache;
    }

    /**
     * sets the current cache (key value store)
     * @param cacheMap
     */
    setCache(cache: CacheKVStore): void {
        this.logger.verbose("Setting cache key value store");
        this.cache = cache;

        // mark change in cache
        this.emitChange();
    }

    /**
     * Gets cache item with given key.
     * @param key
     */
    getItem(key: string): ValidCacheType {
        this.logger.verbosePii(`Item key: ${key}`);

        // read cache
        const cache = this.getCache();
        return cache[key];
    }

    /**
     * Gets cache item with given <key, value>
     * @param key
     * @param value
     */
    setItem(key: string, value: ValidCacheType): void {
        this.logger.verbosePii(`Item key: ${key}`);

        // read cache
        const cache = this.getCache();
        cache[key] = value;

        // write to cache
        this.setCache(cache);
    }

    /**
     * fetch the account entity
     * @param accountKey
     */
    getAccount(accountKey: string): AccountEntity | null {
        const account = this.getItem(accountKey) as AccountEntity;
        if (AccountEntity.isAccountEntity(account)) {
            return account;
        }
        return null;
    }

    /**
     * set account entity
     * @param account
     */
    setAccount(account: AccountEntity): void {
        const accountKey = account.generateAccountKey();
        this.setItem(accountKey, account);
    }

    /**
     * fetch the idToken credential
     * @param idTokenKey
     */
    getIdTokenCredential(idTokenKey: string): IdTokenEntity | null {
        const idToken = this.getItem(idTokenKey) as IdTokenEntity;
        if (IdTokenEntity.isIdTokenEntity(idToken)) {
            return idToken;
        }
        return null;
    }

    /**
     * set idToken credential
     * @param idToken
     */
    setIdTokenCredential(idToken: IdTokenEntity): void {
        const idTokenKey = idToken.generateCredentialKey();
        this.setItem(idTokenKey, idToken);
    }

    /**
     * fetch the accessToken credential
     * @param accessTokenKey
     */
    getAccessTokenCredential(accessTokenKey: string): AccessTokenEntity | null {
        const accessToken = this.getItem(accessTokenKey) as AccessTokenEntity;
        if (AccessTokenEntity.isAccessTokenEntity(accessToken)) {
            return accessToken;
        }
        return null;
    }

    /**
     * set accessToken credential
     * @param accessToken
     */
    setAccessTokenCredential(accessToken: AccessTokenEntity): void {
        const accessTokenKey = accessToken.generateCredentialKey();
        this.setItem(accessTokenKey, accessToken);
    }

    /**
     * fetch the refreshToken credential
     * @param refreshTokenKey
     */
    getRefreshTokenCredential(refreshTokenKey: string): RefreshTokenEntity | null {
        const refreshToken = this.getItem(refreshTokenKey) as RefreshTokenEntity;
        if (RefreshTokenEntity.isRefreshTokenEntity(refreshToken)) {
            return refreshToken as RefreshTokenEntity;
        }
        return null;
    }

    /**
     * set refreshToken credential
     * @param refreshToken
     */
    setRefreshTokenCredential(refreshToken: RefreshTokenEntity): void {
        const refreshTokenKey = refreshToken.generateCredentialKey();
        this.setItem(refreshTokenKey, refreshToken);
    }

    /**
     * fetch appMetadata entity from the platform cache
     * @param appMetadataKey
     */
    getAppMetadata(appMetadataKey: string): AppMetadataEntity | null {
        const appMetadata: AppMetadataEntity = this.getItem(appMetadataKey) as AppMetadataEntity;
        if (AppMetadataEntity.isAppMetadataEntity(appMetadataKey, appMetadata)) {
            return appMetadata;
        }
        return null;
    }

    /**
     * set appMetadata entity to the platform cache
     * @param appMetadata
     */
    setAppMetadata(appMetadata: AppMetadataEntity): void {
        const appMetadataKey = appMetadata.generateAppMetadataKey();
        this.setItem(appMetadataKey, appMetadata);
    }

    /**
     * fetch server telemetry entity from the platform cache
     * @param serverTelemetrykey
     */
    getServerTelemetry(serverTelemetrykey: string): ServerTelemetryEntity | null {
        const serverTelemetryEntity: ServerTelemetryEntity = this.getItem(serverTelemetrykey) as ServerTelemetryEntity;
        if (serverTelemetryEntity && ServerTelemetryEntity.isServerTelemetryEntity(serverTelemetrykey, serverTelemetryEntity)) {
            return serverTelemetryEntity;
        }
        return null;
    }

    /**
     * set server telemetry entity to the platform cache
     * @param serverTelemetryKey
     * @param serverTelemetry
     */
    setServerTelemetry(serverTelemetryKey: string, serverTelemetry: ServerTelemetryEntity): void {
        this.setItem(serverTelemetryKey, serverTelemetry);
    }

    /**
     * fetch throttling entity from the platform cache
     * @param throttlingCacheKey
     */
    getThrottlingCache(throttlingCacheKey: string): ThrottlingEntity | null {
        const throttlingCache: ThrottlingEntity = this.getItem(throttlingCacheKey) as ThrottlingEntity;
        if (throttlingCache && ThrottlingEntity.isThrottlingEntity(throttlingCacheKey, throttlingCache)) {
            return throttlingCache;
        }
        return null;
    }

    /**
     * set throttling entity to the platform cache
     * @param throttlingCacheKey
     * @param throttlingCache
     */
    setThrottlingCache(throttlingCacheKey: string, throttlingCache: ThrottlingEntity): void {
        this.setItem(throttlingCacheKey, throttlingCache);
    }

    /**
     * Removes the cache item from memory with the given key.
     * @param key
     * @param inMemory
     */
    removeItem(key: string): boolean {
        this.logger.verbosePii(`Item key: ${key}`);

        // read inMemoryCache
        let result: boolean = false;
        const cache = this.getCache();

        if (!!cache[key]) {
            delete cache[key];
            result = true;
        }

        // write to the cache after removal
        if (result) {
            this.setCache(cache);
            this.emitChange();
        }
        return result;
    }

    /**
     * Checks whether key is in cache.
     * @param key
     */
    containsKey(key: string): boolean {
        return this.getKeys().includes(key);
    }

    /**
     * Gets all keys in window.
     */
    getKeys(): string[] {
        this.logger.verbose("Retrieving all cache keys");

        // read cache
        const cache = this.getCache();
        return [ ...Object.keys(cache)];
    }

    /**
     * Clears all cache entries created by MSAL (except tokens).
     */
    clear(): void {
        this.logger.verbose("Clearing cache entries created by MSAL");

        // read inMemoryCache
        const cacheKeys = this.getKeys();

        // delete each element
        cacheKeys.forEach(key => {
            this.removeItem(key);
        });
        this.emitChange();
    }

    /**
     * Initialize in memory cache from an exisiting cache vault
     * @param cache
     */
    static generateInMemoryCache(cache: string): InMemoryCache {
        return Deserializer.deserializeAllCache(
            Deserializer.deserializeJSONBlob(cache)
        );
    }

    /**
     * retrieves the final JSON
     * @param inMemoryCache
     */
    static generateJsonCache(inMemoryCache: InMemoryCache): JsonCache {
        return Serializer.serializeAllCache(inMemoryCache);
    }
}<|MERGE_RESOLUTION|>--- conflicted
+++ resolved
@@ -13,14 +13,8 @@
     ThrottlingEntity,
     CacheManager,
     Logger,
-<<<<<<< HEAD
     ValidCacheType,
-    CredentialEntity,
-    CredentialType,
     ICrypto
-=======
-    ValidCacheType
->>>>>>> 50f8dfb1
 } from "@azure/msal-common";
 import { Deserializer } from "./serializer/Deserializer";
 import { Serializer } from "./serializer/Serializer";
