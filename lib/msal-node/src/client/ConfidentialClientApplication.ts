--- conflicted
+++ resolved
@@ -55,7 +55,6 @@
         return clientCredentialClient.acquireToken(request);
     }
 
-<<<<<<< HEAD
     /**
      * Acquires tokens from the authority for the application.
      */
@@ -69,8 +68,6 @@
         return oboClient.acquireToken(this.initializeRequestScopes(request) as OnBehalfOfRequest);
     }
 
-=======
->>>>>>> 5ae50137
     private setClientCredential(configuration: Configuration): void {
 
         const clientSecretNotEmpty = !StringUtils.isEmpty(configuration.auth.clientSecret!);
