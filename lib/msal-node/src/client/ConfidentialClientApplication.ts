/*
 * Copyright (c) Microsoft Corporation. All rights reserved.
 * Licensed under the MIT License.
 */

import { ClientApplication } from "./ClientApplication";
import { Configuration } from "../config/Configuration";
import { ClientAssertion } from "../client/ClientAssertion";
<<<<<<< HEAD
import { ClientCredentialRequest, ClientCredentialClient, AuthenticationResult, StringUtils, ClientAuthError } from '@azure/msal-common';
import { ApiId } from "../utils/Constants";
=======
import { 
    ClientCredentialRequest, 
    ClientCredentialClient, 
    OnBehalfOfRequest, 
    OnBehalfOfClient, 
    AuthenticationResult, 
    StringUtils, 
    ClientAuthError } from "@azure/msal-common";
>>>>>>> 126b83b8

export class ConfidentialClientApplication extends ClientApplication {

    /**
     * @constructor
     * Constructor for the ConfidentialClientApplication
     *
     * Required attributes in the Configuration object are:
     * - clientID: the application ID of your application. You can obtain one by registering your application with our application registration portal
     * - authority: the authority URL for your application.
     * - client credential: Must set either client secret, certificate, or assertion for confidential clients. You can obtain a client secret from the application registration portal.
     *
     * In Azure AD, authority is a URL indicating of the form https://login.microsoftonline.com/{Enter_the_Tenant_Info_Here}.
     * If your application supports Accounts in one organizational directory, replace "Enter_the_Tenant_Info_Here" value with the Tenant Id or Tenant name (for example, contoso.microsoft.com).
     * If your application supports Accounts in any organizational directory, replace "Enter_the_Tenant_Info_Here" value with organizations.
     * If your application supports Accounts in any organizational directory and personal Microsoft accounts, replace "Enter_the_Tenant_Info_Here" value with common.
     * To restrict support to Personal Microsoft accounts only, replace "Enter_the_Tenant_Info_Here" value with consumers.
     *
     * In Azure B2C, authority is of the form https://{instance}/tfp/{tenant}/{policyName}/
     * Full B2C functionality will be available in this library in future versions.
     *
     * @param {@link (Configuration:type)} configuration object for the MSAL ConfidentialClientApplication instance
     */
    constructor(configuration: Configuration) {
        super(configuration);
        this.setClientCredential(this.config);
    }

    /**
     * Acquires tokens from the authority for the application (not for an end user).
     */
    public async acquireTokenByClientCredential(request: ClientCredentialRequest): Promise<AuthenticationResult> {
        this.logger.info("acquireTokenByClientCredential called");
        const validRequest = this.initializeRequest(request) as ClientCredentialRequest;
        const serverTelemetryManager = this.initializeServerTelemetryManager(ApiId.acquireTokenByClientCredential, validRequest.correlationId!, validRequest.skipCache);
        try {
            const clientCredentialConfig = await this.buildOauthClientConfiguration(
                request.authority,
                serverTelemetryManager
            );
            this.logger.verbose("Auth client config generated");
            const clientCredentialClient = new ClientCredentialClient(clientCredentialConfig);
            return clientCredentialClient.acquireToken(request);
        } catch(e) {
            serverTelemetryManager.cacheFailedRequest(e);
            throw e;
        }
    }

    /**
     * Acquires tokens from the authority for the application.
     * 
     * Used in scenarios where the current app is a middle-tier service which was called with a token
     * representing an end user. The current app can use the token (oboAssertion) to request another 
     * token to access downstream web API, on behalf of that user.
     * 
     * The current middle-tier app has no user interaction to obtain consent.
     * See how to gain consent upfront for your middle-tier app from this article.
     * https://docs.microsoft.com/en-us/azure/active-directory/develop/v2-oauth2-on-behalf-of-flow#gaining-consent-for-the-middle-tier-application
     */
    public async acquireTokenOnBehalfOf(request: OnBehalfOfRequest): Promise<AuthenticationResult> {
        this.logger.info("acquireTokenOnBehalfOf called");
        const clientCredentialConfig = await this.buildOauthClientConfiguration(
            request.authority
        );
        this.logger.verbose("Auth client config generated");
        const oboClient = new OnBehalfOfClient(clientCredentialConfig);
        return oboClient.acquireToken(this.initializeRequestScopes(request) as OnBehalfOfRequest);
    }

    private setClientCredential(configuration: Configuration): void {

        const clientSecretNotEmpty = !StringUtils.isEmpty(configuration.auth.clientSecret!);
        const clientAssertionNotEmpty = !StringUtils.isEmpty(configuration.auth.clientAssertion!);
        const certificate = configuration.auth.clientCertificate!;
        const certificateNotEmpty = !StringUtils.isEmpty(certificate.thumbprint) || !StringUtils.isEmpty(certificate.privateKey);

        // Check that at most one credential is set on the application 
        if (
            clientSecretNotEmpty && clientAssertionNotEmpty ||
            clientAssertionNotEmpty && certificateNotEmpty ||
            clientSecretNotEmpty && certificateNotEmpty) {
            throw ClientAuthError.createInvalidCredentialError();
        }

        if (clientSecretNotEmpty) {
            this.clientSecret = configuration.auth.clientSecret!;
            return;
        }

        if (clientAssertionNotEmpty) {
            this.clientAssertion = ClientAssertion.fromAssertion(configuration.auth.clientAssertion!);
            return;
        }

        if (!certificateNotEmpty) {
            throw ClientAuthError.createInvalidCredentialError();
        } else {
            this.clientAssertion = ClientAssertion.fromCertificate(certificate.thumbprint, certificate.privateKey);
        }
    }
}<|MERGE_RESOLUTION|>--- conflicted
+++ resolved
@@ -6,10 +6,7 @@
 import { ClientApplication } from "./ClientApplication";
 import { Configuration } from "../config/Configuration";
 import { ClientAssertion } from "../client/ClientAssertion";
-<<<<<<< HEAD
-import { ClientCredentialRequest, ClientCredentialClient, AuthenticationResult, StringUtils, ClientAuthError } from '@azure/msal-common';
 import { ApiId } from "../utils/Constants";
-=======
 import { 
     ClientCredentialRequest, 
     ClientCredentialClient, 
@@ -18,7 +15,6 @@
     AuthenticationResult, 
     StringUtils, 
     ClientAuthError } from "@azure/msal-common";
->>>>>>> 126b83b8
 
 export class ConfidentialClientApplication extends ClientApplication {
 
@@ -86,7 +82,7 @@
         );
         this.logger.verbose("Auth client config generated");
         const oboClient = new OnBehalfOfClient(clientCredentialConfig);
-        return oboClient.acquireToken(this.initializeRequestScopes(request) as OnBehalfOfRequest);
+        return oboClient.acquireToken(this.initializeRequest(request) as OnBehalfOfRequest);
     }
 
     private setClientCredential(configuration: Configuration): void {
