import React, { useCallback, useEffect } from "react";
import { PopupRequest, RedirectRequest, SsoSilentRequest, InteractionType } from "@azure/msal-browser";

import { IMsalContext } from "./MsalContext";
import { useMsal } from "./MsalProvider";
<<<<<<< HEAD
import { getChildrenOrFunction } from "./utilities";
import { useIsAuthenticated } from "./useIsAuthenticated";
=======
import { getChildrenOrFunction, defaultLoginHandler } from "./utilities";
import { AccountIdentifiers, useIsAuthenticated } from "./useIsAuthenticated";
>>>>>>> 0f72b77a

export interface IMsalAuthenticationProps {
    interactionType: string;
    username?: string;
<<<<<<< HEAD
    authenticationRequest?: PopupRequest|RedirectRequest|SsoSilentRequest
=======
    homeAccountId?: string;
    loginHandler?: (context: IMsalContext) => Promise<AuthenticationResult>;
>>>>>>> 0f72b77a
}

type MsalAuthenticationResult = {
    msal: IMsalContext;
};

<<<<<<< HEAD
export function useMsalAuthentication(msalProps: IMsalAuthenticationProps): MsalAuthenticationResult {
    const { interactionType, username, authenticationRequest } = msalProps;
=======
// TODO: Add optional argument for the `request` object?
export function useMsalAuthentication(args: IMsalAuthenticationProps = {}): MsalAuthenticationResult {
    const { username, homeAccountId, loginHandler = defaultLoginHandler } = args;
>>>>>>> 0f72b77a
    const msal = useMsal();
    const accountIdentifier: AccountIdentifiers = {
        username,
        homeAccountId
    };
    const isAuthenticated = useIsAuthenticated(accountIdentifier);

    const login = useCallback(() => {
        switch (interactionType) {
            case InteractionType.POPUP:
                return msal.instance.loginPopup(authenticationRequest as PopupRequest);
            case InteractionType.REDIRECT:
                return msal.instance.loginRedirect(authenticationRequest as RedirectRequest);
            case InteractionType.SILENT:
                return msal.instance.ssoSilent(authenticationRequest as SsoSilentRequest);
            default:
                return null;
        }
    }, [msal, authenticationRequest, interactionType]);

    useEffect(() => {
        /*
         * TODO: What if there is an error? How do errors get cleared?
         * TODO: What if user cancels the flow?
         * TODO: Check whether login is already in progress
         */
        if (!isAuthenticated) {
            login();
        }
    }, [isAuthenticated]);

    return { msal };
}

<<<<<<< HEAD
export const MsalAuthentication: React.FunctionComponent<IMsalAuthenticationProps> = ({ interactionType, username, authenticationRequest, children }) => {
    const { msal } = useMsalAuthentication({ interactionType, username, authenticationRequest });
    const isAuthenticated = useIsAuthenticated(username);
=======
export const MsalAuthentication: React.FunctionComponent<IMsalAuthenticationProps> = props => {
    const { username, homeAccountId, loginHandler, children } = props;
    const { msal } = useMsalAuthentication({ username, homeAccountId, loginHandler });
    const accountIdentifier: AccountIdentifiers = {
        username,
        homeAccountId
    };
    const isAuthenticated = useIsAuthenticated(accountIdentifier);
>>>>>>> 0f72b77a

    // TODO: What if the user authentiction is InProgress? How will user show a loading state?
    if (isAuthenticated) {
        return (
            <React.Fragment>
                {getChildrenOrFunction(children, msal)}
            </React.Fragment>
        );
    }

    return null;
};<|MERGE_RESOLUTION|>--- conflicted
+++ resolved
@@ -3,37 +3,22 @@
 
 import { IMsalContext } from "./MsalContext";
 import { useMsal } from "./MsalProvider";
-<<<<<<< HEAD
 import { getChildrenOrFunction } from "./utilities";
-import { useIsAuthenticated } from "./useIsAuthenticated";
-=======
-import { getChildrenOrFunction, defaultLoginHandler } from "./utilities";
 import { AccountIdentifiers, useIsAuthenticated } from "./useIsAuthenticated";
->>>>>>> 0f72b77a
 
 export interface IMsalAuthenticationProps {
     interactionType: string;
     username?: string;
-<<<<<<< HEAD
+    homeAccountId?: string;
     authenticationRequest?: PopupRequest|RedirectRequest|SsoSilentRequest
-=======
-    homeAccountId?: string;
-    loginHandler?: (context: IMsalContext) => Promise<AuthenticationResult>;
->>>>>>> 0f72b77a
 }
 
 type MsalAuthenticationResult = {
     msal: IMsalContext;
 };
 
-<<<<<<< HEAD
 export function useMsalAuthentication(msalProps: IMsalAuthenticationProps): MsalAuthenticationResult {
-    const { interactionType, username, authenticationRequest } = msalProps;
-=======
-// TODO: Add optional argument for the `request` object?
-export function useMsalAuthentication(args: IMsalAuthenticationProps = {}): MsalAuthenticationResult {
-    const { username, homeAccountId, loginHandler = defaultLoginHandler } = args;
->>>>>>> 0f72b77a
+    const { interactionType, username, homeAccountId, authenticationRequest } = msalProps;
     const msal = useMsal();
     const accountIdentifier: AccountIdentifiers = {
         username,
@@ -68,20 +53,19 @@
     return { msal };
 }
 
-<<<<<<< HEAD
-export const MsalAuthentication: React.FunctionComponent<IMsalAuthenticationProps> = ({ interactionType, username, authenticationRequest, children }) => {
-    const { msal } = useMsalAuthentication({ interactionType, username, authenticationRequest });
-    const isAuthenticated = useIsAuthenticated(username);
-=======
-export const MsalAuthentication: React.FunctionComponent<IMsalAuthenticationProps> = props => {
-    const { username, homeAccountId, loginHandler, children } = props;
-    const { msal } = useMsalAuthentication({ username, homeAccountId, loginHandler });
+export const MsalAuthentication: React.FunctionComponent<IMsalAuthenticationProps> = ({ 
+    interactionType, 
+    username, 
+    homeAccountId, 
+    authenticationRequest, 
+    children 
+}) => {
+    const { msal } = useMsalAuthentication({ interactionType, username, homeAccountId, authenticationRequest });
     const accountIdentifier: AccountIdentifiers = {
         username,
         homeAccountId
     };
     const isAuthenticated = useIsAuthenticated(accountIdentifier);
->>>>>>> 0f72b77a
 
     // TODO: What if the user authentiction is InProgress? How will user show a loading state?
     if (isAuthenticated) {
