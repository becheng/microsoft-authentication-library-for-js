/*
 * Copyright (c) Microsoft Corporation. All rights reserved.
 * Licensed under the MIT License.
 */

import React, { useState, useEffect, PropsWithChildren, useMemo } from "react";
import {
    IPublicClientApplication,
    EventType,
    EventMessage,
    EventMessageUtils,
    InteractionStatus,
    Logger,
    WrapperSKU
} from "@azure/msal-browser";
import { MsalContext, IMsalContext } from "./MsalContext";
<<<<<<< HEAD
import { InteractionStatus } from "./utils/Constants";
=======
import { Constants } from "./utils/Constants";
>>>>>>> 11625886
import { accountArraysAreEqual } from "./utils/utilities";
import { AccountIdentifiers } from "./types/AccountIdentifiers";
import { name as SKU, version } from "./version.json";

export type MsalProviderProps = PropsWithChildren<{
    instance: IPublicClientApplication;
}>;

export function MsalProvider({instance, children}: MsalProviderProps): React.ReactElement {
    useEffect(() => {
        instance.initializeWrapperLibrary(WrapperSKU.React, version);
    }, [instance]);
    // Create a logger instance for msal-react with the same options as PublicClientApplication
    const logger: Logger = useMemo(() => {
        return instance.getLogger().clone(SKU, version);
    }, [instance]);

    // State hook to store accounts
    const [accounts, setAccounts] = useState<AccountIdentifiers[]>([]);
    // State hook to store in progress value
    const [inProgress, setInProgress] = useState<InteractionStatus>(InteractionStatus.Startup);

    useEffect(() => {
        const callbackId = instance.addEventCallback((message: EventMessage) => {
            switch (message.eventType) {
                case EventType.LOGIN_SUCCESS:
                case EventType.SSO_SILENT_SUCCESS:
                case EventType.HANDLE_REDIRECT_END:
                case EventType.LOGIN_FAILURE:
                case EventType.SSO_SILENT_FAILURE:
                case EventType.LOGOUT_FAILURE:
                case EventType.ACQUIRE_TOKEN_SUCCESS:
                case EventType.ACQUIRE_TOKEN_FAILURE:
                    const currentAccounts = instance.getAllAccounts();
                    if (!accountArraysAreEqual(currentAccounts, accounts)) {
                        logger.info("MsalProvider - updating account state");
                        setAccounts(currentAccounts);
                    } else {
                        logger.info("MsalProvider - no account changes");
                    }
                    break;
            }
        });
        logger.verbose(`MsalProvider - Registered event callback with id: ${callbackId}`);

        return () => {
            // Remove callback when component unmounts or accounts change
            if (callbackId) {
                logger.verbose(`MsalProvider - Removing event callback ${callbackId}`);
                instance.removeEventCallback(callbackId);
            }
        };
    }, [instance, accounts, logger]);

    useEffect(() => {
        const callbackId = instance.addEventCallback((message: EventMessage) => {
            const status = EventMessageUtils.getInteractionStatusFromEvent(message);
            if (status !== null) {
                logger.info(`MsalProvider - ${message.eventType} results in setting inProgress to ${status}`);
                setInProgress(status);
            }
        });
        logger.verbose(`MsalProvider - Registered event callback with id: ${callbackId}`);

        instance.handleRedirectPromise().catch(() => {
            // Errors should be handled by listening to the LOGIN_FAILURE event
            return;
        });

        return () => {
            if (callbackId) {
                logger.verbose(`MsalProvider - Removing event callback ${callbackId}`);
                instance.removeEventCallback(callbackId);
            }
        };
    }, [instance, logger]);

    const contextValue: IMsalContext = {
        instance,
        inProgress,
        accounts,
        logger
    };

    return (
        <MsalContext.Provider value={contextValue}>
            {children}
        </MsalContext.Provider>
    );
}
<|MERGE_RESOLUTION|>--- conflicted
+++ resolved
@@ -14,11 +14,6 @@
     WrapperSKU
 } from "@azure/msal-browser";
 import { MsalContext, IMsalContext } from "./MsalContext";
-<<<<<<< HEAD
-import { InteractionStatus } from "./utils/Constants";
-=======
-import { Constants } from "./utils/Constants";
->>>>>>> 11625886
 import { accountArraysAreEqual } from "./utils/utilities";
 import { AccountIdentifiers } from "./types/AccountIdentifiers";
 import { name as SKU, version } from "./version.json";
