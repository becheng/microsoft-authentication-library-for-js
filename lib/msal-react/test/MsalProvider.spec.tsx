/*
 * Copyright (c) Microsoft Corporation. All rights reserved.
 * Licensed under the MIT License.
 */

/* eslint-disable react/no-multi-comp */
import React from "react";
import { act, render, screen } from "@testing-library/react";
import "@testing-library/jest-dom";
import { AccountInfo, Configuration, EventCallbackFunction, EventMessage, EventType, InteractionType, InteractionStatus, PublicClientApplication } from "@azure/msal-browser";
import { testAccount, TEST_CONFIG } from "./TestConstants";
import { IMsalContext, MsalConsumer, MsalProvider } from "../src/index";

describe("MsalProvider tests", () => {
    let pca: PublicClientApplication;
    const msalConfig: Configuration = {
        auth: {
            clientId: TEST_CONFIG.MSAL_CLIENT_ID
        }
    };

    let eventCallbacks: EventCallbackFunction[];
    let cachedAccounts: AccountInfo[] = [];

    beforeEach(() => {
        eventCallbacks = [];
        let eventId = 0;
        pca = new PublicClientApplication(msalConfig);
        jest.spyOn(pca, "addEventCallback").mockImplementation((callbackFn) => {
            eventCallbacks.push(callbackFn);
            eventId += 1;
            return eventId.toString();
        });
        jest.spyOn(pca, "handleRedirectPromise").mockImplementation(() => {
            const eventStart: EventMessage = {
                eventType: EventType.HANDLE_REDIRECT_START,
                interactionType: InteractionType.Redirect,
                payload: null,
                error: null,
                timestamp: 10000
            };

            eventCallbacks.forEach((callback) => {
                callback(eventStart);
            });

            const eventEnd: EventMessage = {
                eventType: EventType.HANDLE_REDIRECT_END,
                interactionType: InteractionType.Redirect,
                payload: null,
                error: null,
                timestamp: 10000
            };

            eventCallbacks.forEach((callback) => {
                callback(eventEnd);
            });
            return Promise.resolve(null);
        });

        jest.spyOn(pca, "getAllAccounts").mockImplementation(() => cachedAccounts);
    });

    afterEach(() => {
        // cleanup on exiting
        jest.clearAllMocks();
        cachedAccounts = [];
    });

    describe("Event callback tests", () => {
        test("HandleRedirect Start and End", async () => {
            const TestComponent = ({accounts, inProgress}: IMsalContext) => {    
                if (accounts.length === 1 && inProgress === InteractionStatus.None) {
                    return <p>Test Success!</p>;
                } else if (accounts.length === 0 && inProgress === InteractionStatus.HandleRedirect) {
                    return <p>In Progress</p>;
                }
                
                return null;
            };
    
            render(
                <MsalProvider instance={pca}>
                    <MsalConsumer>
                        {TestComponent}
                    </MsalConsumer>
                </MsalProvider>
            );

            let eventMessage: EventMessage = {
                eventType: EventType.HANDLE_REDIRECT_START,
                interactionType: InteractionType.Redirect,
                payload: null,
                error: null,
                timestamp: 10000
            };
            cachedAccounts = [];

            act(() => {
                eventCallbacks.forEach((callback) => {
                    callback(eventMessage);
                });
            });
    
            expect(await screen.findByText("In Progress")).toBeInTheDocument();

            eventMessage = {
                eventType: EventType.HANDLE_REDIRECT_END,
                interactionType: InteractionType.Redirect,
                payload: null,
                error: null,
                timestamp: 10000
            };
            cachedAccounts = [testAccount];

            act(() => {
                eventCallbacks.forEach((callback) => {
                    callback(eventMessage);
                });
            });
    
            expect(await screen.findByText("Test Success!")).toBeInTheDocument();
        });

<<<<<<< HEAD
        test("Account Added", async () => {              
            const TestComponent = ({accounts}: IMsalContext) => {    
                if (accounts.length === 1) {
                    return <p>Test Success!</p>;
=======
        test("LOGIN_SUCCESS event does not reset inProgress while handleRedirect is in progress", async () => {
            const TestComponent = ({accounts, inProgress}: IMsalContext) => {    
                if (accounts.length === 1 && inProgress === InteractionStatus.HandleRedirect) {
                    return <p>Test Success!</p>;
                } else if (accounts.length === 0 && inProgress === InteractionStatus.HandleRedirect) {
                    return <p>In Progress</p>;
>>>>>>> 1324cee3
                }
                
                return null;
            };
    
            render(
                <MsalProvider instance={pca}>
                    <MsalConsumer>
                        {TestComponent}
                    </MsalConsumer>
                </MsalProvider>
            );

<<<<<<< HEAD
            cachedAccounts = [];

            const eventMessage = {
                eventType: EventType.ACCOUNT_ADDED,
                interactionType: null,
=======
            let eventMessage: EventMessage = {
                eventType: EventType.HANDLE_REDIRECT_START,
                interactionType: InteractionType.Redirect,
                payload: null,
                error: null,
                timestamp: 10000
            };
            cachedAccounts = [];

            act(() => {
                eventCallbacks.forEach((callback) => {
                    callback(eventMessage);
                });
            });
    
            expect(await screen.findByText("In Progress")).toBeInTheDocument();

            eventMessage = {
                eventType: EventType.LOGIN_SUCCESS,
                interactionType: InteractionType.Redirect,
>>>>>>> 1324cee3
                payload: null,
                error: null,
                timestamp: 10000
            };
<<<<<<< HEAD

            act(() => {
                eventCallbacks.forEach((callback) => {
                    cachedAccounts = [testAccount];
=======
            cachedAccounts = [testAccount];

            act(() => {
                eventCallbacks.forEach((callback) => {
>>>>>>> 1324cee3
                    callback(eventMessage);
                });
            });
    
            expect(await screen.findByText("Test Success!")).toBeInTheDocument();
        });

<<<<<<< HEAD
        test("Account Removed", async () => {              
            const TestComponent = ({accounts}: IMsalContext) => {    
                if (accounts.length === 0) {
                    return <p>Test Success!</p>;
=======
        test("LOGIN_FAILURE event does not reset inProgress while handleRedirect is in progress", async () => {
            const TestComponent = ({inProgress}: IMsalContext) => {    
                if (inProgress === InteractionStatus.HandleRedirect) {
                    return <p>In Progress</p>;
>>>>>>> 1324cee3
                }
                
                return null;
            };
    
            render(
                <MsalProvider instance={pca}>
                    <MsalConsumer>
                        {TestComponent}
                    </MsalConsumer>
                </MsalProvider>
            );

<<<<<<< HEAD
            cachedAccounts = [testAccount];

            const eventMessage = {
                eventType: EventType.ACCOUNT_REMOVED,
                interactionType: null,
=======
            let eventMessage: EventMessage = {
                eventType: EventType.HANDLE_REDIRECT_START,
                interactionType: InteractionType.Redirect,
                payload: null,
                error: null,
                timestamp: 10000
            };

            act(() => {
                eventCallbacks.forEach((callback) => {
                    callback(eventMessage);
                });
            });
    
            expect(await screen.findByText("In Progress")).toBeInTheDocument();

            eventMessage = {
                eventType: EventType.LOGIN_FAILURE,
                interactionType: InteractionType.Redirect,
>>>>>>> 1324cee3
                payload: null,
                error: null,
                timestamp: 10000
            };
<<<<<<< HEAD
            
            act(() => {
                eventCallbacks.forEach((callback) => {
                    cachedAccounts = [];
=======

            act(() => {
                eventCallbacks.forEach((callback) => {
>>>>>>> 1324cee3
                    callback(eventMessage);
                });
            });
    
<<<<<<< HEAD
            expect(await screen.findByText("Test Success!")).toBeInTheDocument();
=======
            expect(await screen.findByText("In Progress")).toBeInTheDocument();
        });

        test("HANDLE_REDIRECT_END event does not reset inProgress when login is in progress", async () => {
            const TestComponent = ({inProgress}: IMsalContext) => {    
                if (inProgress === InteractionStatus.HandleRedirect) {
                    return <p>In Progress</p>;
                } else if (inProgress === InteractionStatus.Login) {
                    return <p>Login In Progress</p>;
                }
                
                return null;
            };
    
            render(
                <MsalProvider instance={pca}>
                    <MsalConsumer>
                        {TestComponent}
                    </MsalConsumer>
                </MsalProvider>
            );

            let eventMessage: EventMessage = {
                eventType: EventType.HANDLE_REDIRECT_START,
                interactionType: InteractionType.Redirect,
                payload: null,
                error: null,
                timestamp: 10000
            };

            act(() => {
                eventCallbacks.forEach((callback) => {
                    callback(eventMessage);
                });
            });
    
            expect(await screen.findByText("In Progress")).toBeInTheDocument();

            eventMessage = {
                eventType: EventType.LOGIN_START,
                interactionType: InteractionType.Redirect,
                payload: null,
                error: null,
                timestamp: 10000
            };

            act(() => {
                eventCallbacks.forEach((callback) => {
                    callback(eventMessage);
                });
            });
    
            expect(await screen.findByText("Login In Progress")).toBeInTheDocument();

            eventMessage = {
                eventType: EventType.HANDLE_REDIRECT_END,
                interactionType: InteractionType.Redirect,
                payload: null,
                error: null,
                timestamp: 10000
            };

            act(() => {
                eventCallbacks.forEach((callback) => {
                    callback(eventMessage);
                });
            });
    
            expect(await screen.findByText("Login In Progress")).toBeInTheDocument();
>>>>>>> 1324cee3
        });

        test("Login Success", async () => {              
            const TestComponent = ({accounts, inProgress}: IMsalContext) => {    
                if (accounts.length === 1 && inProgress === InteractionStatus.None) {
                    return <p>Test Success!</p>;
                } else if (accounts.length === 0 && inProgress === InteractionStatus.Login) {
                    return <p>In Progress</p>;
                }
                
                return null;
            };
    
            render(
                <MsalProvider instance={pca}>
                    <MsalConsumer>
                        {TestComponent}
                    </MsalConsumer>
                </MsalProvider>
            );

            let eventMessage: EventMessage = {
                eventType: EventType.LOGIN_START,
                interactionType: InteractionType.Popup,
                payload: null,
                error: null,
                timestamp: 10000
            };
            cachedAccounts = [];

            act(() => {
                eventCallbacks.forEach((callback) => {
                    callback(eventMessage);
                });
            });
    
            expect(await screen.findByText("In Progress")).toBeInTheDocument();

            eventMessage = {
                eventType: EventType.LOGIN_SUCCESS,
                interactionType: InteractionType.Popup,
                payload: null,
                error: null,
                timestamp: 10000
            };
            cachedAccounts = [testAccount];

            act(() => {
                eventCallbacks.forEach((callback) => {
                    callback(eventMessage);
                });
            });
    
            expect(await screen.findByText("Test Success!")).toBeInTheDocument();
        });

        test("Login Failure", async () => {              
            const TestComponent = ({accounts, inProgress}: IMsalContext) => {    
                if (accounts.length === 1 && inProgress === InteractionStatus.None) {
                    return <p>Test Success!</p>;
                } else if (accounts.length === 0 && inProgress === InteractionStatus.Login) {
                    return <p>In Progress</p>;
                }
                
                return null;
            };
    
            render(
                <MsalProvider instance={pca}>
                    <MsalConsumer>
                        {TestComponent}
                    </MsalConsumer>
                </MsalProvider>
            );

            let eventMessage: EventMessage = {
                eventType: EventType.LOGIN_START,
                interactionType: InteractionType.Popup,
                payload: null,
                error: null,
                timestamp: 10000
            };
            cachedAccounts = [];

            act(() => {
                eventCallbacks.forEach((callback) => {
                    callback(eventMessage);
                });
            });
    
            expect(await screen.findByText("In Progress")).toBeInTheDocument();

            eventMessage = {
                eventType: EventType.LOGIN_FAILURE,
                interactionType: InteractionType.Popup,
                payload: null,
                error: null,
                timestamp: 10000
            };
            cachedAccounts = [testAccount];

            act(() => {
                eventCallbacks.forEach((callback) => {
                    callback(eventMessage);
                });
            });
    
            expect(await screen.findByText("Test Success!")).toBeInTheDocument();
        });

        test("SsoSilent Success", async () => {              
            const TestComponent = ({accounts, inProgress}: IMsalContext) => {    
                if (accounts.length === 1 && inProgress === InteractionStatus.None) {
                    return <p>Test Success!</p>;
                } else if (accounts.length === 0 && inProgress === InteractionStatus.SsoSilent) {
                    return <p>In Progress</p>;
                }
                
                return null;
            };
    
            render(
                <MsalProvider instance={pca}>
                    <MsalConsumer>
                        {TestComponent}
                    </MsalConsumer>
                </MsalProvider>
            );

            let eventMessage: EventMessage = {
                eventType: EventType.SSO_SILENT_START,
                interactionType: InteractionType.Silent,
                payload: null,
                error: null,
                timestamp: 10000
            };
            cachedAccounts = [];

            act(() => {
                eventCallbacks.forEach((callback) => {
                    callback(eventMessage);
                });
            });
    
            expect(await screen.findByText("In Progress")).toBeInTheDocument();

            eventMessage = {
                eventType: EventType.SSO_SILENT_SUCCESS,
                interactionType: InteractionType.Silent,
                payload: null,
                error: null,
                timestamp: 10000
            };
            cachedAccounts = [testAccount];

            act(() => {
                eventCallbacks.forEach((callback) => {
                    callback(eventMessage);
                });
            });
    
            expect(await screen.findByText("Test Success!")).toBeInTheDocument();
        });

        test("SsoSilent Failure", async () => {              
            const TestComponent = ({accounts, inProgress}: IMsalContext) => {    
                if (accounts.length === 1 && inProgress === InteractionStatus.None) {
                    return <p>Test Success!</p>;
                } else if (accounts.length === 0 && inProgress === InteractionStatus.SsoSilent) {
                    return <p>In Progress</p>;
                }
                
                return null;
            };
    
            render(
                <MsalProvider instance={pca}>
                    <MsalConsumer>
                        {TestComponent}
                    </MsalConsumer>
                </MsalProvider>
            );

            let eventMessage: EventMessage = {
                eventType: EventType.SSO_SILENT_START,
                interactionType: InteractionType.Silent,
                payload: null,
                error: null,
                timestamp: 10000
            };
            cachedAccounts = [];

            act(() => {
                eventCallbacks.forEach((callback) => {
                    callback(eventMessage);
                });
            });
    
            expect(await screen.findByText("In Progress")).toBeInTheDocument();

            eventMessage = {
                eventType: EventType.SSO_SILENT_FAILURE,
                interactionType: InteractionType.Silent,
                payload: null,
                error: null,
                timestamp: 10000
            };
            cachedAccounts = [testAccount];

            act(() => {
                eventCallbacks.forEach((callback) => {
                    callback(eventMessage);
                });
            });
    
            expect(await screen.findByText("Test Success!")).toBeInTheDocument();
        });

        test("Logout Failure", async () => {              
            const TestComponent = ({accounts, inProgress}: IMsalContext) => {    
                if (accounts.length === 1 && inProgress === InteractionStatus.None) {
                    return <p>Test Success!</p>;
                } else if (accounts.length === 0 && inProgress === InteractionStatus.Logout) {
                    return <p>In Progress</p>;
                }
                
                return null;
            };
    
            render(
                <MsalProvider instance={pca}>
                    <MsalConsumer>
                        {TestComponent}
                    </MsalConsumer>
                </MsalProvider>
            );

            let eventMessage: EventMessage = {
                eventType: EventType.LOGOUT_START,
                interactionType: InteractionType.Redirect,
                payload: null,
                error: null,
                timestamp: 10000
            };
            cachedAccounts = [];

            act(() => {
                eventCallbacks.forEach((callback) => {
                    callback(eventMessage);
                });
            });
    
            expect(await screen.findByText("In Progress")).toBeInTheDocument();

            eventMessage = {
                eventType: EventType.LOGOUT_END,
                interactionType: InteractionType.Redirect,
                payload: null,
                error: null,
                timestamp: 10000
            };
            cachedAccounts = [testAccount];

            act(() => {
                eventCallbacks.forEach((callback) => {
                    callback(eventMessage);
                });
            });
    
            expect(await screen.findByText("Test Success!")).toBeInTheDocument();
        });

        test("AcquireTokenRedirect Success", async () => {              
            const TestComponent = ({accounts, inProgress}: IMsalContext) => {    
                if (accounts.length === 1 && inProgress === InteractionStatus.None) {
                    return <p>Test Success!</p>;
                } else if (accounts.length === 0 && inProgress === InteractionStatus.AcquireToken) {
                    return <p>In Progress</p>;
                }
                
                return null;
            };
    
            render(
                <MsalProvider instance={pca}>
                    <MsalConsumer>
                        {TestComponent}
                    </MsalConsumer>
                </MsalProvider>
            );

            let eventMessage: EventMessage = {
                eventType: EventType.ACQUIRE_TOKEN_START,
                interactionType: InteractionType.Redirect,
                payload: null,
                error: null,
                timestamp: 10000
            };
            cachedAccounts = [];

            act(() => {
                eventCallbacks.forEach((callback) => {
                    callback(eventMessage);
                });
            });
    
            expect(await screen.findByText("In Progress")).toBeInTheDocument();

            eventMessage = {
                eventType: EventType.ACQUIRE_TOKEN_SUCCESS,
                interactionType: InteractionType.Redirect,
                payload: null,
                error: null,
                timestamp: 10000
            };
            cachedAccounts = [testAccount];

            act(() => {
                eventCallbacks.forEach((callback) => {
                    callback(eventMessage);
                });
            });
    
            expect(await screen.findByText("Test Success!")).toBeInTheDocument();
        });

        test("AcquireTokenRedirect Failure", async () => {        
            jest.spyOn(pca, "handleRedirectPromise").mockImplementation(() => {
                return Promise.reject(new Error("TEST ERROR: This should not break application flow"));
            });      

            const TestComponent = ({accounts, inProgress}: IMsalContext) => {
                if (accounts.length === 1 && inProgress === InteractionStatus.None) {
                    return <p>Test Success!</p>;
                } else if (accounts.length === 0 && inProgress === InteractionStatus.AcquireToken) {
                    return <p>In Progress</p>;
                }
                
                return null;
            };
    
            render(
                <MsalProvider instance={pca}>
                    <MsalConsumer>
                        {TestComponent}
                    </MsalConsumer>
                </MsalProvider>
            );

            let eventMessage: EventMessage = {
                eventType: EventType.ACQUIRE_TOKEN_START,
                interactionType: InteractionType.Redirect,
                payload: null,
                error: null,
                timestamp: 10000
            };
            cachedAccounts = [];

            act(() => {
                eventCallbacks.forEach((callback) => {
                    callback(eventMessage);
                });
            });
    
            expect(await screen.findByText("In Progress")).toBeInTheDocument();

            eventMessage = {
                eventType: EventType.ACQUIRE_TOKEN_FAILURE,
                interactionType: InteractionType.Redirect,
                payload: null,
                error: null,
                timestamp: 10000
            };
            cachedAccounts = [testAccount];

            act(() => {
                eventCallbacks.forEach((callback) => {
                    callback(eventMessage);
                });
            });
    
            expect(await screen.findByText("Test Success!")).toBeInTheDocument();
        });

        test("AcquireTokenPopup Success", async () => {              
            const TestComponent = ({accounts, inProgress}: IMsalContext) => {    
                if (accounts.length === 1 && inProgress === InteractionStatus.None) {
                    return <p>Test Success!</p>;
                } else if (accounts.length === 0 && inProgress === InteractionStatus.AcquireToken) {
                    return <p>In Progress</p>;
                }
                
                return null;
            };
    
            render(
                <MsalProvider instance={pca}>
                    <MsalConsumer>
                        {TestComponent}
                    </MsalConsumer>
                </MsalProvider>
            );

            let eventMessage: EventMessage = {
                eventType: EventType.ACQUIRE_TOKEN_START,
                interactionType: InteractionType.Popup,
                payload: null,
                error: null,
                timestamp: 10000
            };
            cachedAccounts = [];

            act(() => {
                eventCallbacks.forEach((callback) => {
                    callback(eventMessage);
                });
            });
    
            expect(await screen.findByText("In Progress")).toBeInTheDocument();

            eventMessage = {
                eventType: EventType.ACQUIRE_TOKEN_SUCCESS,
                interactionType: InteractionType.Popup,
                payload: null,
                error: null,
                timestamp: 10000
            };
            cachedAccounts = [testAccount];

            act(() => {
                eventCallbacks.forEach((callback) => {
                    callback(eventMessage);
                });
            });
    
            expect(await screen.findByText("Test Success!")).toBeInTheDocument();
        });

        test("AcquireTokenPopup Failure", async () => {              
            const TestComponent = ({accounts, inProgress}: IMsalContext) => {   
                if (accounts.length === 1 && inProgress === InteractionStatus.None) {
                    return <p>Test Success!</p>;
                } else if (accounts.length === 0 && inProgress === InteractionStatus.AcquireToken) {
                    return <p>In Progress</p>;
                }
                
                return null;
            };
    
            render(
                <MsalProvider instance={pca}>
                    <MsalConsumer>
                        {TestComponent}
                    </MsalConsumer>
                </MsalProvider>
            );

            let eventMessage: EventMessage = {
                eventType: EventType.ACQUIRE_TOKEN_START,
                interactionType: InteractionType.Popup,
                payload: null,
                error: null,
                timestamp: 10000
            };
            cachedAccounts = [];

            act(() => {
                eventCallbacks.forEach((callback) => {
                    callback(eventMessage);
                });
            });
    
            expect(await screen.findByText("In Progress")).toBeInTheDocument();

            eventMessage = {
                eventType: EventType.ACQUIRE_TOKEN_FAILURE,
                interactionType: InteractionType.Popup,
                payload: null,
                error: null,
                timestamp: 10000
            };
            cachedAccounts = [testAccount];

            act(() => {
                eventCallbacks.forEach((callback) => {
                    callback(eventMessage);
                });
            });
    
            expect(await screen.findByText("Test Success!")).toBeInTheDocument();
        });

        test("AcquireTokenSilent Success", async () => {
            const TestComponent = ({accounts, inProgress}: IMsalContext) => {
                if (accounts.length === 1 && inProgress === InteractionStatus.None) {
                    return <p>Test Success!</p>;
                } else if (accounts.length === 0 && inProgress === InteractionStatus.None) {
                    return <p>AcquireTokenSilent does not update inProgress value</p>;
                }
                
                return null;
            };
    
            render(
                <MsalProvider instance={pca}>
                    <MsalConsumer>
                        {TestComponent}
                    </MsalConsumer>
                </MsalProvider>
            );

            let eventMessage: EventMessage = {
                eventType: EventType.ACQUIRE_TOKEN_START,
                interactionType: InteractionType.Silent,
                payload: null,
                error: null,
                timestamp: 10000
            };
            cachedAccounts = [];

            act(() => {
                eventCallbacks.forEach((callback) => {
                    callback(eventMessage);
                });
            });
    
            expect(await screen.findByText("AcquireTokenSilent does not update inProgress value")).toBeInTheDocument();

            eventMessage = {
                eventType: EventType.ACQUIRE_TOKEN_SUCCESS,
                interactionType: InteractionType.Silent,
                payload: null,
                error: null,
                timestamp: 10000
            };
            cachedAccounts = [testAccount];

            act(() => {
                eventCallbacks.forEach((callback) => {
                    callback(eventMessage);
                });
            });
    
            expect(await screen.findByText("Test Success!")).toBeInTheDocument();
        });

        test("AcquireTokenSilent Failure", async () => {
            const TestComponent = ({accounts, inProgress}: IMsalContext) => {    
                if (accounts.length === 1 && inProgress === InteractionStatus.None) {
                    return <p>Test Success!</p>;
                } else if (accounts.length === 0 && inProgress === InteractionStatus.None) {
                    return <p>AcquireTokenSilent does not update inProgress value</p>;
                }
                
                return null;
            };
    
            render(
                <MsalProvider instance={pca}>
                    <MsalConsumer>
                        {TestComponent}
                    </MsalConsumer>
                </MsalProvider>
            );

            let eventMessage: EventMessage = {
                eventType: EventType.ACQUIRE_TOKEN_START,
                interactionType: InteractionType.Silent,
                payload: null,
                error: null,
                timestamp: 10000
            };
            cachedAccounts = [];

            act(() => {
                eventCallbacks.forEach((callback) => {
                    callback(eventMessage);
                });
            });
    
            expect(await screen.findByText("AcquireTokenSilent does not update inProgress value")).toBeInTheDocument();

            eventMessage = {
                eventType: EventType.ACQUIRE_TOKEN_FAILURE,
                interactionType: InteractionType.Silent,
                payload: null,
                error: null,
                timestamp: 10000
            };
            cachedAccounts = [testAccount];

            act(() => {
                eventCallbacks.forEach((callback) => {
                    callback(eventMessage);
                });
            });
    
            expect(await screen.findByText("Test Success!")).toBeInTheDocument();
        });
    });

});<|MERGE_RESOLUTION|>--- conflicted
+++ resolved
@@ -122,39 +122,25 @@
             expect(await screen.findByText("Test Success!")).toBeInTheDocument();
         });
 
-<<<<<<< HEAD
-        test("Account Added", async () => {              
-            const TestComponent = ({accounts}: IMsalContext) => {    
-                if (accounts.length === 1) {
-                    return <p>Test Success!</p>;
-=======
         test("LOGIN_SUCCESS event does not reset inProgress while handleRedirect is in progress", async () => {
             const TestComponent = ({accounts, inProgress}: IMsalContext) => {    
                 if (accounts.length === 1 && inProgress === InteractionStatus.HandleRedirect) {
                     return <p>Test Success!</p>;
                 } else if (accounts.length === 0 && inProgress === InteractionStatus.HandleRedirect) {
                     return <p>In Progress</p>;
->>>>>>> 1324cee3
-                }
-                
-                return null;
-            };
-    
-            render(
-                <MsalProvider instance={pca}>
-                    <MsalConsumer>
-                        {TestComponent}
-                    </MsalConsumer>
-                </MsalProvider>
-            );
-
-<<<<<<< HEAD
-            cachedAccounts = [];
-
-            const eventMessage = {
-                eventType: EventType.ACCOUNT_ADDED,
-                interactionType: null,
-=======
+                }
+                
+                return null;
+            };
+    
+            render(
+                <MsalProvider instance={pca}>
+                    <MsalConsumer>
+                        {TestComponent}
+                    </MsalConsumer>
+                </MsalProvider>
+            );
+
             let eventMessage: EventMessage = {
                 eventType: EventType.HANDLE_REDIRECT_START,
                 interactionType: InteractionType.Redirect,
@@ -175,60 +161,38 @@
             eventMessage = {
                 eventType: EventType.LOGIN_SUCCESS,
                 interactionType: InteractionType.Redirect,
->>>>>>> 1324cee3
-                payload: null,
-                error: null,
-                timestamp: 10000
-            };
-<<<<<<< HEAD
-
-            act(() => {
-                eventCallbacks.forEach((callback) => {
-                    cachedAccounts = [testAccount];
-=======
-            cachedAccounts = [testAccount];
-
-            act(() => {
-                eventCallbacks.forEach((callback) => {
->>>>>>> 1324cee3
-                    callback(eventMessage);
-                });
-            });
-    
-            expect(await screen.findByText("Test Success!")).toBeInTheDocument();
-        });
-
-<<<<<<< HEAD
-        test("Account Removed", async () => {              
-            const TestComponent = ({accounts}: IMsalContext) => {    
-                if (accounts.length === 0) {
-                    return <p>Test Success!</p>;
-=======
+                payload: null,
+                error: null,
+                timestamp: 10000
+            };
+            cachedAccounts = [testAccount];
+
+            act(() => {
+                eventCallbacks.forEach((callback) => {
+                    callback(eventMessage);
+                });
+            });
+    
+            expect(await screen.findByText("Test Success!")).toBeInTheDocument();
+        });
+
         test("LOGIN_FAILURE event does not reset inProgress while handleRedirect is in progress", async () => {
             const TestComponent = ({inProgress}: IMsalContext) => {    
                 if (inProgress === InteractionStatus.HandleRedirect) {
                     return <p>In Progress</p>;
->>>>>>> 1324cee3
-                }
-                
-                return null;
-            };
-    
-            render(
-                <MsalProvider instance={pca}>
-                    <MsalConsumer>
-                        {TestComponent}
-                    </MsalConsumer>
-                </MsalProvider>
-            );
-
-<<<<<<< HEAD
-            cachedAccounts = [testAccount];
-
-            const eventMessage = {
-                eventType: EventType.ACCOUNT_REMOVED,
-                interactionType: null,
-=======
+                }
+                
+                return null;
+            };
+    
+            render(
+                <MsalProvider instance={pca}>
+                    <MsalConsumer>
+                        {TestComponent}
+                    </MsalConsumer>
+                </MsalProvider>
+            );
+
             let eventMessage: EventMessage = {
                 eventType: EventType.HANDLE_REDIRECT_START,
                 interactionType: InteractionType.Redirect,
@@ -248,28 +212,17 @@
             eventMessage = {
                 eventType: EventType.LOGIN_FAILURE,
                 interactionType: InteractionType.Redirect,
->>>>>>> 1324cee3
-                payload: null,
-                error: null,
-                timestamp: 10000
-            };
-<<<<<<< HEAD
-            
-            act(() => {
-                eventCallbacks.forEach((callback) => {
-                    cachedAccounts = [];
-=======
-
-            act(() => {
-                eventCallbacks.forEach((callback) => {
->>>>>>> 1324cee3
-                    callback(eventMessage);
-                });
-            });
-    
-<<<<<<< HEAD
-            expect(await screen.findByText("Test Success!")).toBeInTheDocument();
-=======
+                payload: null,
+                error: null,
+                timestamp: 10000
+            };
+
+            act(() => {
+                eventCallbacks.forEach((callback) => {
+                    callback(eventMessage);
+                });
+            });
+    
             expect(await screen.findByText("In Progress")).toBeInTheDocument();
         });
 
@@ -339,7 +292,6 @@
             });
     
             expect(await screen.findByText("Login In Progress")).toBeInTheDocument();
->>>>>>> 1324cee3
         });
 
         test("Login Success", async () => {              
