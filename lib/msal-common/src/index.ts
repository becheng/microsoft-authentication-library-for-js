--- conflicted
+++ resolved
@@ -48,11 +48,7 @@
 export { ClientConfigurationError, ClientConfigurationErrorMessage } from "./error/ClientConfigurationError";
 // Constants and Utils
 export {
-<<<<<<< HEAD
-    Constants, PromptValue, PersistentCacheKeys, ResponseMode
-=======
-    Constants, PromptValue, TemporaryCacheKeys, PersistentCacheKeys, Prompt, ResponseMode, CacheSchemaType, CredentialType
->>>>>>> 2ca4cd4c
+    Constants, PromptValue, PersistentCacheKeys, Prompt, ResponseMode, CacheSchemaType, CredentialType
 } from "./utils/Constants";
 export { StringUtils } from "./utils/StringUtils";
 export { StringDict } from "./utils/MsalTypes";
