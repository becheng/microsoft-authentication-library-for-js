/*
 * Copyright (c) Microsoft Corporation. All rights reserved.
 * Licensed under the MIT License.
 */

export const Constants = {
    LIBRARY_NAME: "MSAL.JS",
    SKU: "msal.js.common",
    // Prefix for all library cache entries
    CACHE_PREFIX: "msal",
    // default authority
    DEFAULT_AUTHORITY: "https://login.microsoftonline.com/common",
    // ADFS String
    ADFS: "adfs",
    // Default AAD Instance Discovery Endpoint
    AAD_INSTANCE_DISCOVERY_ENDPT: "https://login.microsoftonline.com/common/discovery/instance",
    // Resource delimiter - used for certain cache entries
    RESOURCE_DELIM: "|",
    // Placeholder for non-existent account ids/objects
    NO_ACCOUNT: "NO_ACCOUNT",
    // Claims
    CLAIMS: "claims",
    // Consumer UTID
    CONSUMER_UTID: "9188040d-6c67-4c5b-b112-36a304b66dad",
    // Default scopes
    OPENID_SCOPE: "openid",
    PROFILE_SCOPE: "profile",
    OFFLINE_ACCESS_SCOPE: "offline_access",
    // Default response type for authorization code flow
    CODE_RESPONSE_TYPE: "code",
    CODE_GRANT_TYPE: "authorization_code",
    RT_GRANT_TYPE: "refresh_token",
    FRAGMENT_RESPONSE_MODE: "fragment",
    S256_CODE_CHALLENGE_METHOD: "S256",
    URL_FORM_CONTENT_TYPE: "application/x-www-form-urlencoded;charset=utf-8",
    AUTHORIZATION_PENDING: "authorization_pending"
};

/**
 * Request header names
 */
export enum HeaderNames {
    CONTENT_TYPE = "Content-Type"
}

/**
 * Persistent cache keys MSAL which stay while user is logged in.
 */
export enum PersistentCacheKeys {
    ID_TOKEN = "idtoken",
    CLIENT_INFO = "client.info",
    ADAL_ID_TOKEN = "adal.idtoken",
    ERROR = "error",
    ERROR_DESC = "error.description"
}

/**
 * List of pre-established trusted host URLs.
 */
export const AADTrustedHostList: string[] = [
    "login.windows.net",
    "login.chinacloudapi.cn",
    "login.cloudgovapi.us",
    "login.microsoftonline.com",
    "login.microsoftonline.de",
    "login.microsoftonline.us"
];

/**
 * String constants related to AAD Authority
 */
export enum AADAuthorityConstants {
    COMMON = "common",
    ORGANIZATIONS = "organizations",
    CONSUMERS = "consumers"
}

/**
 * Keys in the hashParams sent by AAD Server
 */
export enum AADServerParamKeys {
    CLIENT_ID = "client_id",
    REDIRECT_URI = "redirect_uri",
    RESPONSE_TYPE = "response_type",
    RESPONSE_MODE = "response_mode",
    GRANT_TYPE = "grant_type",
    CLAIMS = "claims",
    SCOPE = "scope",
    ERROR = "error",
    ERROR_DESCRIPTION = "error_description",
    ACCESS_TOKEN = "access_token",
    ID_TOKEN = "id_token",
    REFRESH_TOKEN = "refresh_token",
    EXPIRES_IN = "expires_in",
    STATE = "state",
    NONCE = "nonce",
    PROMPT = "prompt",
    SESSION_STATE = "session_state",
    CLIENT_INFO = "client_info",
    CODE = "code",
    CODE_CHALLENGE = "code_challenge",
    CODE_CHALLENGE_METHOD = "code_challenge_method",
    CODE_VERIFIER = "code_verifier",
    CLIENT_REQUEST_ID = "client-request-id",
    X_CLIENT_SKU = "x-client-SKU",
    X_CLIENT_VER = "x-client-VER",
    X_CLIENT_OS = "x-client-OS",
    X_CLIENT_CPU = "x-client-CPU",
    POST_LOGOUT_URI = "post_logout_redirect_uri",
    DEVICE_CODE = "device_code"
}

/**
 * IdToken claim string constants
 */
export enum IdTokenClaimName {
    ISSUER = "iss",
    OBJID = "oid",
    SUBJECT = "sub",
    TENANTID = "tid",
    VERSION = "ver",
    PREF_USERNAME = "preferred_username",
    NAME = "name",
    NONCE = "nonce",
    EXPIRATION = "exp",
    HOME_OBJID = "home_oid",
    SESSIONID = "sid",
    CLOUD_INSTANCE_HOSTNAME = "cloud_instance_host_name"
}

/**
 * we considered making this "enum" in the request instead of string, however it looks like the allowed list of
 * prompt values kept changing over past couple of years. There are some undocumented prompt values for some
 * internal partners too, hence the choice of generic "string" type instead of the "enum"
 */
export const PromptValue = {
    LOGIN: "login",
    SELECT_ACCOUNT: "select_account",
    CONSENT: "consent",
    NONE: "none",
};

/**
 * // TODO: Have only one Prompr constant
 * Allowed values for prompt
 */
export enum Prompt {
    LOGIN = "login",
    NONE = "none",
    CONSENT = "consent",
    SELECT_ACCOUNT = "select_account"
}

/**
 * SSO Types - generated to populate hints
 */
export enum SSOTypes {
    ACCOUNT = "account",
    SID = "sid",
    LOGIN_HINT = "login_hint",
    ID_TOKEN = "id_token",
    DOMAIN_HINT = "domain_hint",
    ORGANIZATIONS = "organizations",
    CONSUMERS = "consumers",
    ACCOUNT_ID = "accountIdentifier",
    HOMEACCOUNT_ID = "homeAccountIdentifier"
}

/**
 * Disallowed extra query parameters.
 */
export const BlacklistedEQParams = [
    SSOTypes.SID,
    SSOTypes.LOGIN_HINT
];

/**
 * allowed values for codeVerifier
 */
export const CodeChallengeMethodValues = {
    PLAIN: "plain",
    S256: "S256"
};

/**
 * The method used to encode the code verifier for the code challenge parameter. can be one
 * of plain or s256. if excluded, code challenge is assumed to be plaintext. for more
 * information, see the pkce rcf: https://tools.ietf.org/html/rfc7636
 */
export const CodeChallengeMethodValuesArray: string[] = [
    CodeChallengeMethodValues.PLAIN,
    CodeChallengeMethodValues.S256
];

/**
 * allowed values for response_mode
 */
export enum ResponseMode {
    QUERY = "query",
    FRAGMENT = "fragment",
    FORM_POST = "form_post"
}

/**
 * allowed grant_type
 */
export enum GrantType {
    IMPLICIT_GRANT = "implicit",
    AUTHORIZATION_CODE_GRANT = "authorization_code",
    CLIENT_CREDENTIALS_GRANT = "client_credentials",
    RESOURCE_OWNER_PASSWORD_GRANT = "password",
    REFRESH_TOKEN_GRANT = "refresh_token",
    DEVICE_CODE_GRANT = "device_code"
}

/**
 * Account types in Cache
 */
export enum CacheAccountType {
    MSSTS_ACCOUNT_TYPE = "MSSTS",
    ADFS_ACCOUNT_TYPE = "ADFS",
    MSAV1_ACCOUNT_TYPE = "MSA",
    GENERIC_ACCOUNT_TYPE = "Generic" // NTLM, Kerberos, FBA, Basic etc
}

/**
 * Separators used in cache
 */
export enum Separators {
    CACHE_KEY_SEPARATOR = "-",
    CLIENT_INFO_SEPARATOR = "."
}

/**
 * Credentail Type stored in the cache
 */
export enum CredentialType {
    ID_TOKEN = "idtoken",
    ACCESS_TOKEN = "accesstoken",
    REFRESH_TOKEN = "refreshtoken",
}

/**
 * Credentail Type stored in the cache
 */
export enum CacheSchemaType {
    ACCOUNT = "Account",
    CREDENTIAL = "Credential",
    APP_META_DATA = "AppMetadata"
}

/**
 * Combine all cache types
 */
export enum CacheType {
<<<<<<< HEAD
    ACCESS_TOKEN,
    ID_TOKEN,
    REFRESH_TOKEN,
    ACCOUNT,
    APP_META_DATA
=======
    ADFS = 1001,
    MSA = 1002,
    MSSTS = 1003,
    GENERIC = 1004,
    ACCESS_TOKEN = 2001,
    REFRESH_TOKEN = 2002,
    ID_TOKEN = 2003,
    APP_META_DATA = 3001
};

/**
 * accountId: <home_account_id>-<environment>
 * credentialId: <credential_type>-<client-id>-<realm>
 */
export enum CredentialKeyPosition {
    HOME_ACCOUNT_ID = 0,
    ENVIRONMENT = 1,
    CREDENTIAL_TYPE = 2,
    CLIENT_ID = 3,
    REALM = 4,
    TARGET = 5
>>>>>>> 2ca4cd4c
};

/**
 * accountId: <home_account_id>-<environment>
 * credentialId: <credential_type>-<client-id>-<realm>
 */
export enum CacheKeyPosition {
    HOME_ACCOUNT_ID = 0,
    ENVIRONMENT,
    CREDENTIAL_TYPE,
    CLIENT_ID,
    REALM,
    TARGET
};

/**
 * More Cache related constants
 */
export const APP_META_DATA = "appmetadata";
export const ClientInfo = "client_info";<|MERGE_RESOLUTION|>--- conflicted
+++ resolved
@@ -253,13 +253,6 @@
  * Combine all cache types
  */
 export enum CacheType {
-<<<<<<< HEAD
-    ACCESS_TOKEN,
-    ID_TOKEN,
-    REFRESH_TOKEN,
-    ACCOUNT,
-    APP_META_DATA
-=======
     ADFS = 1001,
     MSA = 1002,
     MSSTS = 1003,
@@ -281,20 +274,6 @@
     CLIENT_ID = 3,
     REALM = 4,
     TARGET = 5
->>>>>>> 2ca4cd4c
-};
-
-/**
- * accountId: <home_account_id>-<environment>
- * credentialId: <credential_type>-<client-id>-<realm>
- */
-export enum CacheKeyPosition {
-    HOME_ACCOUNT_ID = 0,
-    ENVIRONMENT,
-    CREDENTIAL_TYPE,
-    CLIENT_ID,
-    REALM,
-    TARGET
 };
 
 /**
