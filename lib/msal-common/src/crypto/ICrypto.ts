/*
 * Copyright (c) Microsoft Corporation. All rights reserved.
 * Licensed under the MIT License.
 */

import { SignedHttpRequest } from "./SignedHttpRequest";

/**
 * The PkceCodes type describes the structure
 * of objects that contain PKCE code
 * challenge and verifier pairs
 */
export type PkceCodes = {
    verifier: string,
    challenge: string
};

/**
 * Interface for crypto functions used by library
 */
export interface ICrypto {
    /**
     * Creates a guid randomly.
     */
    createNewGuid(): string;
    /**
     * base64 Encode string
     * @param input 
     */
    base64Encode(input: string): string;
    /**
     * base64 decode string
     * @param input 
     */
    base64Decode(input: string): string;
    /**
     * Generate PKCE codes for OAuth. See RFC here: https://tools.ietf.org/html/rfc7636
     */
    generatePkceCodes(): Promise<PkceCodes>;
    /**
     * Generates an JWK RSA S256 Thumbprint
     * @param resourceRequestMethod 
     * @param resourceRequestUri 
     */
    getPublicKeyThumprint(resourceRequestMethod: string, resourceRequestUri: string): Promise<string>;
    /** 
     * Returns a signed proof-of-possession token with a given acces token that contains a cnf claim with the required kid.
     * @param accessToken 
     */
<<<<<<< HEAD
    signJwt(payload: SignedHttpRequest, kid: string): Promise<string>;
=======
    getPublicKeyThumbprint(): Promise<string>;
>>>>>>> d0f50102
}<|MERGE_RESOLUTION|>--- conflicted
+++ resolved
@@ -42,14 +42,10 @@
      * @param resourceRequestMethod 
      * @param resourceRequestUri 
      */
-    getPublicKeyThumprint(resourceRequestMethod: string, resourceRequestUri: string): Promise<string>;
+    getPublicKeyThumbprint(resourceRequestMethod: string, resourceRequestUri: string): Promise<string>;
     /** 
      * Returns a signed proof-of-possession token with a given acces token that contains a cnf claim with the required kid.
      * @param accessToken 
      */
-<<<<<<< HEAD
     signJwt(payload: SignedHttpRequest, kid: string): Promise<string>;
-=======
-    getPublicKeyThumbprint(): Promise<string>;
->>>>>>> d0f50102
 }