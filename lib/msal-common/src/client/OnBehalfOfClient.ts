--- conflicted
+++ resolved
@@ -181,12 +181,7 @@
             this.authority,
             request.resourceRequestMethod,
             request.resourceRequestUri,
-<<<<<<< HEAD
-            null,
-=======
             undefined,
-            undefined,
->>>>>>> e705bb56
             request.scopes,
             request.oboAssertion
         );
