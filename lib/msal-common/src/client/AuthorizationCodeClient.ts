--- conflicted
+++ resolved
@@ -49,11 +49,9 @@
      */
     async acquireToken(request: AuthorizationCodeRequest): Promise<AuthenticationResult> {
 
-<<<<<<< HEAD
         this.logger.info("in acquireToken call");
 
-        const authority: Authority = await this.createAuthority(request && request.authority);
-        const response = await this.executeTokenRequest(authority, request);
+        const response = await this.executeTokenRequest(this.defaultAuthority, request);
 
         const responseHandler = new ResponseHandler(
             this.config.authOptions.clientId,
@@ -65,17 +63,12 @@
         responseHandler.validateTokenResponse(response.body);
         const tokenResponse = await responseHandler.generateAuthenticationResult(
             response.body,
-            authority
+            this.defaultAuthority
         );
 
         // set the final cache and return the auth response
         this.setCache();
         return tokenResponse;
-=======
-        const response = await this.executeTokenRequest(this.defaultAuthority, request);
-        return JSON.stringify(response.body);
-        // TODO add response_handler here to send the response
->>>>>>> ad1a86c2
     }
 
     /**
