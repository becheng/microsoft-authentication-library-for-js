--- conflicted
+++ resolved
@@ -69,13 +69,8 @@
             return null;
         } else {
             const allAccounts = accountValues.map<AccountInfo>((value) => {
-<<<<<<< HEAD
                 let accountObj: AccountEntity = new AccountEntity();
-                accountObj = CacheManager.toObject(accountObj, JSON.parse(JSON.stringify(value)));
-=======
-                const accountEntity: AccountEntity = new AccountEntity();
-                const accountObj = CacheManager.toObject(accountEntity, value) as AccountEntity;
->>>>>>> f7b42f6a
+                accountObj = CacheManager.toObject(accountObj, value) as AccountEntity;
                 return accountObj.getAccountInfo();
             });
             return allAccounts;
