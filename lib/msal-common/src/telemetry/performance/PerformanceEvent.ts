--- conflicted
+++ resolved
@@ -96,7 +96,6 @@
     NativeInteractionClientAcquireToken = "nativeInteractionClientAcquireToken",
 
     /**
-<<<<<<< HEAD
      * Time spent on the network for refresh token acquisition
      */
     RefreshTokenClientExecuteTokenRequest = "refreshTokenClientExecuteTokenRequest",
@@ -104,8 +103,9 @@
     /**
      * Time spent creating default headers for requests to token endpoint
      */
-    BaseClientCreateTokenRequestHeaders = "baseClientCreateTokenRequestHeaders"
-=======
+    BaseClientCreateTokenRequestHeaders = "baseClientCreateTokenRequestHeaders",
+
+    /**
      * Used to measure the time taken for completing embedded-broker handshake (PW-Broker).
      */
     BrokerHandhshake = "brokerHandshake",
@@ -120,7 +120,6 @@
      * Used to acquire a token on behalf of the embedded application (PW-Broker).
      */
     AcquireTokenByBroker = "acquireTokenByBroker"
->>>>>>> 674ff0c4
 }
 
 /**
