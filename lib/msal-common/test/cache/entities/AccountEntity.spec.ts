--- conflicted
+++ resolved
@@ -8,11 +8,8 @@
 import { ICrypto, PkceCodes } from "../../../src/crypto/ICrypto";
 import { RANDOM_TEST_GUID, TEST_DATA_CLIENT_INFO, TEST_CONFIG, TEST_TOKENS, TEST_URIS } from "../../utils/StringConstants";
 import sinon from "sinon";
-<<<<<<< HEAD
 import { ClientAuthError, ClientAuthErrorMessage } from "../../../src";
-=======
 import { ClientTestUtils } from "../../client/ClientTestUtils";
->>>>>>> 960c135c
 
 describe("AccountEntity.ts Unit Tests", () => {
     beforeEach(() => {
