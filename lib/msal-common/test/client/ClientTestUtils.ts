--- conflicted
+++ resolved
@@ -166,19 +166,10 @@
 
         const mockHttpClient = {
             sendGetRequestAsync<T>(): T {
-<<<<<<< HEAD
-                // @ts-ignore
-                return null;
-            },
-            sendPostRequestAsync<T>(): T {
-                // @ts-ignore
-                return null;
-=======
                 return {} as T;
             },
             sendPostRequestAsync<T>(): T {
                 return {} as T;
->>>>>>> 929e8d04
             }
         };
 
