/*
 * Copyright (c) Microsoft Corporation. All rights reserved.
 * Licensed under the MIT License.
 */

import sinon from "sinon";
import {
    AUTHENTICATION_RESULT_DEFAULT_SCOPES,
    DEFAULT_OPENID_CONFIG_RESPONSE,
    TEST_CONFIG,
    TEST_DATA_CLIENT_INFO,
    TEST_URIS,
    CORS_SIMPLE_REQUEST_HEADERS,
    RANDOM_TEST_GUID
} from "../test_kit/StringConstants";
import { BaseClient } from "../../src/client/BaseClient";
import { AADServerParamKeys, GrantType, Constants, PasswordGrantConstants, ThrottlingConstants } from "../../src/utils/Constants";
import { ClientTestUtils } from "./ClientTestUtils";
import { Authority } from "../../src/authority/Authority";
import { UsernamePasswordClient } from "../../src/client/UsernamePasswordClient";
import { CommonUsernamePasswordRequest } from "../../src/request/CommonUsernamePasswordRequest";
import { AuthToken } from "../../src/account/AuthToken";
import { AuthenticationResult, ClientConfiguration } from "../../src";

describe("Username Password unit tests", () => {
    let config: ClientConfiguration;

    beforeEach(async () => {
        sinon.stub(Authority.prototype, <any>"getEndpointMetadataFromNetwork").resolves(DEFAULT_OPENID_CONFIG_RESPONSE.body);
        config = await ClientTestUtils.createTestClientConfiguration();
        // Set up required objects and mocked return values
        const decodedLibState = `{ "id": "testid", "ts": 1592846482 }`;
        config.cryptoInterface!.base64Decode = (input: string): string => {
            switch (input) {
                case TEST_DATA_CLIENT_INFO.TEST_RAW_CLIENT_INFO:
                    return TEST_DATA_CLIENT_INFO.TEST_DECODED_CLIENT_INFO;
                case `eyAiaWQiOiAidGVzdGlkIiwgInRzIjogMTU5Mjg0NjQ4MiB9`:
                    return decodedLibState;
                default:
                    return input;
            }
        };

        config.cryptoInterface!.base64Encode = (input: string): string => {
            switch (input) {
                case "123-test-uid":
                    return "MTIzLXRlc3QtdWlk";
                case "456-test-utid":
                    return "NDU2LXRlc3QtdXRpZA==";
                case TEST_DATA_CLIENT_INFO.TEST_RAW_CLIENT_INFO:
                    return TEST_DATA_CLIENT_INFO.TEST_DECODED_CLIENT_INFO;
                default:
                    return input;
            }
        };

        // Set up stubs
        const idTokenClaims = {
            ver: "2.0",
            iss: `${TEST_URIS.DEFAULT_INSTANCE}9188040d-6c67-4c5b-b112-36a304b66dad/v2.0`,
            sub: "AAAAAAAAAAAAAAAAAAAAAIkzqFVrSaSaFHy782bbtaQ",
            exp: 1536361411,
            name: "Abe Lincoln",
            preferred_username: "AbeLi@microsoft.com",
            oid: "00000000-0000-0000-66f3-3332eca7ea81",
            tid: "3338040d-6c67-4c5b-b112-36a304b66dad",
            nonce: "123523",
        };
        sinon.stub(AuthToken, "extractTokenClaims").returns(idTokenClaims);
    });


    afterEach(() => {
        sinon.restore();
    });

    describe("Constructor", () => {

        it("creates a UsernamePasswordClient", async () => {
            const client = new UsernamePasswordClient(config);
            expect(client).not.toBeNull();
            expect(client instanceof UsernamePasswordClient).toBe(true);
            expect(client instanceof BaseClient).toBe(true);
        });
    });

<<<<<<< HEAD
=======
    it("Does not add headers that do not qualify for a simple request", (done) => {
        // For more information about this test see: https://developer.mozilla.org/en-US/docs/Web/HTTP/CORS
        sinon.stub(UsernamePasswordClient.prototype, <any>"executePostToTokenEndpoint").callsFake((tokenEndpoint: string, queryString: string, headers: Record<string, string>) => {
            const headerNames = Object.keys(headers);
            headerNames.forEach((name) => {
                expect(CORS_SIMPLE_REQUEST_HEADERS.includes(name.toLowerCase())).toBe(true);
            });

            done();
            return AUTHENTICATION_RESULT_DEFAULT_SCOPES;
        });

        const client = new UsernamePasswordClient(config);
        const usernamePasswordRequest: CommonUsernamePasswordRequest = {
            authority: Constants.DEFAULT_AUTHORITY,
            scopes: TEST_CONFIG.DEFAULT_GRAPH_SCOPE,
            username: "mock_name",
            password: "mock_password",
            correlationId: RANDOM_TEST_GUID
        };

        client.acquireToken(usernamePasswordRequest);
    });

>>>>>>> 21123e62
    it("acquires a token", async () => {
        sinon.stub(UsernamePasswordClient.prototype, <any>"executePostToTokenEndpoint").resolves(AUTHENTICATION_RESULT_DEFAULT_SCOPES);

        const createTokenRequestBodySpy = sinon.spy(UsernamePasswordClient.prototype, <any>"createTokenRequestBody");

        const client = new UsernamePasswordClient(config);
        const usernamePasswordRequest: CommonUsernamePasswordRequest = {
            authority: Constants.DEFAULT_AUTHORITY,
            scopes: TEST_CONFIG.DEFAULT_GRAPH_SCOPE,
            username: "mock_name",
            password: "mock_password",
            claims: TEST_CONFIG.CLAIMS,
            correlationId: RANDOM_TEST_GUID
        };

        const authResult = await client.acquireToken(usernamePasswordRequest) as AuthenticationResult;
        const expectedScopes = [Constants.OPENID_SCOPE, Constants.PROFILE_SCOPE, Constants.OFFLINE_ACCESS_SCOPE, TEST_CONFIG.DEFAULT_GRAPH_SCOPE[0]];
        expect(authResult.scopes).toEqual(expectedScopes);
        expect(authResult.idToken).toEqual(AUTHENTICATION_RESULT_DEFAULT_SCOPES.body.id_token);
        expect(authResult.accessToken).toEqual(AUTHENTICATION_RESULT_DEFAULT_SCOPES.body.access_token);
        expect(authResult.state).toHaveLength(0);

        expect(createTokenRequestBodySpy.calledWith(usernamePasswordRequest)).toBe(true);

        expect(createTokenRequestBodySpy.returnValues[0].includes(`${TEST_CONFIG.DEFAULT_GRAPH_SCOPE[0]}`)).toBe(true);
        expect(createTokenRequestBodySpy.returnValues[0].includes(`${AADServerParamKeys.CLIENT_ID}=${encodeURIComponent(TEST_CONFIG.MSAL_CLIENT_ID)}`)).toBe(true);
        expect(createTokenRequestBodySpy.returnValues[0].includes(`${AADServerParamKeys.GRANT_TYPE}=${encodeURIComponent(GrantType.RESOURCE_OWNER_PASSWORD_GRANT)}`)).toBe(true);
        expect(createTokenRequestBodySpy.returnValues[0].includes(`${PasswordGrantConstants.username}=mock_name`)).toBe(true);
        expect(createTokenRequestBodySpy.returnValues[0].includes(`${PasswordGrantConstants.password}=mock_password`)).toBe(true);
        expect(createTokenRequestBodySpy.returnValues[0].includes(`${AADServerParamKeys.X_CLIENT_SKU}=${Constants.SKU}`)).toBe(true);
        expect(createTokenRequestBodySpy.returnValues[0].includes(`${AADServerParamKeys.X_CLIENT_VER}=${TEST_CONFIG.TEST_VERSION}`)).toBe(true);
        expect(createTokenRequestBodySpy.returnValues[0].includes(`${AADServerParamKeys.X_CLIENT_OS}=${TEST_CONFIG.TEST_OS}`)).toBe(true);
        expect(createTokenRequestBodySpy.returnValues[0].includes(`${AADServerParamKeys.X_CLIENT_CPU}=${TEST_CONFIG.TEST_CPU}`)).toBe(true);
        expect(createTokenRequestBodySpy.returnValues[0].includes(`${AADServerParamKeys.X_MS_LIB_CAPABILITY}=${ThrottlingConstants.X_MS_LIB_CAPABILITY_VALUE}`)).toBe(true);
    });

    it("Does not include claims if empty object is passed", async () => {
        sinon.stub(UsernamePasswordClient.prototype, <any>"executePostToTokenEndpoint").resolves(AUTHENTICATION_RESULT_DEFAULT_SCOPES);

        const createTokenRequestBodySpy = sinon.spy(UsernamePasswordClient.prototype, <any>"createTokenRequestBody");

        const client = new UsernamePasswordClient(config);
        const usernamePasswordRequest: CommonUsernamePasswordRequest = {
            authority: Constants.DEFAULT_AUTHORITY,
            scopes: TEST_CONFIG.DEFAULT_GRAPH_SCOPE,
            username: "mock_name",
            password: "mock_password",
            correlationId: RANDOM_TEST_GUID,
            claims: "{}"
        };

        const authResult = await client.acquireToken(usernamePasswordRequest) as AuthenticationResult;
        const expectedScopes = [Constants.OPENID_SCOPE, Constants.PROFILE_SCOPE, Constants.OFFLINE_ACCESS_SCOPE, TEST_CONFIG.DEFAULT_GRAPH_SCOPE[0]];
        expect(authResult.scopes).toEqual(expectedScopes);
        expect(authResult.idToken).toEqual(AUTHENTICATION_RESULT_DEFAULT_SCOPES.body.id_token);
        expect(authResult.accessToken).toEqual(AUTHENTICATION_RESULT_DEFAULT_SCOPES.body.access_token);
        expect(authResult.state).toBe("");

        expect(createTokenRequestBodySpy.calledWith(usernamePasswordRequest)).toBe(true);

        expect(createTokenRequestBodySpy.returnValues[0].includes(`${TEST_CONFIG.DEFAULT_GRAPH_SCOPE[0]}`)).toBe(true);
        expect(createTokenRequestBodySpy.returnValues[0].includes(`${AADServerParamKeys.CLIENT_ID}=${encodeURIComponent(TEST_CONFIG.MSAL_CLIENT_ID)}`)).toBe(true);
        expect(createTokenRequestBodySpy.returnValues[0].includes(`${AADServerParamKeys.GRANT_TYPE}=${encodeURIComponent(GrantType.RESOURCE_OWNER_PASSWORD_GRANT)}`)).toBe(true);
        expect(createTokenRequestBodySpy.returnValues[0].includes(`${PasswordGrantConstants.username}=mock_name`)).toBe(true);
        expect(createTokenRequestBodySpy.returnValues[0].includes(`${PasswordGrantConstants.password}=mock_password`)).toBe(true);
        expect(createTokenRequestBodySpy.returnValues[0].includes(`${AADServerParamKeys.CLAIMS}=${encodeURIComponent(TEST_CONFIG.CLAIMS)}`)).toBe(false);
        expect(createTokenRequestBodySpy.returnValues[0].includes(`${AADServerParamKeys.X_CLIENT_SKU}=${Constants.SKU}`)).toBe(true);
        expect(createTokenRequestBodySpy.returnValues[0].includes(`${AADServerParamKeys.X_CLIENT_VER}=${TEST_CONFIG.TEST_VERSION}`)).toBe(true);
        expect(createTokenRequestBodySpy.returnValues[0].includes(`${AADServerParamKeys.X_CLIENT_OS}=${TEST_CONFIG.TEST_OS}`)).toBe(true);
        expect(createTokenRequestBodySpy.returnValues[0].includes(`${AADServerParamKeys.X_CLIENT_CPU}=${TEST_CONFIG.TEST_CPU}`)).toBe(true);
        expect(createTokenRequestBodySpy.returnValues[0].includes(`${AADServerParamKeys.X_MS_LIB_CAPABILITY}=${ThrottlingConstants.X_MS_LIB_CAPABILITY_VALUE}`)).toBe(true);        
    });
});<|MERGE_RESOLUTION|>--- conflicted
+++ resolved
@@ -84,8 +84,6 @@
         });
     });
 
-<<<<<<< HEAD
-=======
     it("Does not add headers that do not qualify for a simple request", (done) => {
         // For more information about this test see: https://developer.mozilla.org/en-US/docs/Web/HTTP/CORS
         sinon.stub(UsernamePasswordClient.prototype, <any>"executePostToTokenEndpoint").callsFake((tokenEndpoint: string, queryString: string, headers: Record<string, string>) => {
@@ -110,7 +108,6 @@
         client.acquireToken(usernamePasswordRequest);
     });
 
->>>>>>> 21123e62
     it("acquires a token", async () => {
         sinon.stub(UsernamePasswordClient.prototype, <any>"executePostToTokenEndpoint").resolves(AUTHENTICATION_RESULT_DEFAULT_SCOPES);
 
