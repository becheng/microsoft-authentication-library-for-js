{
  "name": "microsoft-authentication-libraries-for-js",
  "private": true,
  "devDependencies": {
    "@angular-eslint/eslint-plugin": "^2.0.2",
    "@angular/compiler": "^11.2.8",
    "@babel/core": "^7.7.2",
    "@babel/plugin-proposal-class-properties": "^7.7.0",
    "@babel/plugin-proposal-object-rest-spread": "^7.6.2",
    "@babel/preset-env": "^7.7.1",
    "@babel/preset-typescript": "^7.7.2",
    "@babel/register": "^7.13.16",
    "@istanbuljs/nyc-config-babel": "^2.1.1",
    "@octokit/graphql": "^4.6.0",
    "@octokit/rest": "^18.2.1",
    "@typescript-eslint/eslint-plugin": "^4.0.1",
    "@typescript-eslint/eslint-plugin-tslint": "^4.0.1",
    "@typescript-eslint/parser": "^4.0.1",
    "babel-plugin-istanbul": "^5.2.0",
    "beachball": "^1.45.0",
    "coveralls": "3.0.9",
    "dotenv": "^8.2.0",
    "eslint": "^7.8.1",
    "eslint-plugin-header": "^3.1.0",
    "eslint-plugin-import": "^2.22.1",
    "eslint-plugin-react": "^7.21.4",
    "eslint-plugin-react-hooks": "^4.1.2",
    "eslint-plugin-security": "^1.4.0",
    "gh-pages": "^3.1.0",
    "lerna": "^3.22.1",
    "npm-run-all": "^4.1.5",
    "nyc": "^14.1.1",
    "rimraf": "^3.0.0",
    "semver": "^7.3.4",
    "ts-node": "^8.10.2",
    "tslint": "^6.1.3",
    "typedoc": "^0.20.32",
    "typescript": "^3.9.7"
  },
  "scripts": {
    "audit": "npm audit --production && lerna exec \"npm audit --production\"",
    "audit:prod": "npm audit && lerna exec \"npm audit --production\"",
    "postinstall": "node build/postinstall.js",
    "build": "lerna run build",
    "build:extensions": "cd extensions/msal-node-extensions/ && npm ci && npm run build",
    "test": "lerna run test",
    "test:coverage": "npm run clean:coverage && lerna run test:coverage",
    "test:report": "nyc report",
    "test:e2e": "lerna run --concurrency 1 test:e2e",
    "doc": "npm run doc:generate && npm run doc:deploy",
    "doc:generate": "rimraf ./ref/* && typedoc",
    "doc:deploy": "gh-pages -d ref -a -e ref",
    "lint": "run-s lint:*",
    "lint:angular": "eslint lib/msal-angular/src --ext .ts",
    "lint:browser": "eslint lib/msal-browser/src --ext .ts",
    "lint:common": "eslint lib/msal-common/src --ext .ts",
    "lint:core": "eslint lib/msal-core/src --ext .ts",
    "lint:node": "eslint lib/msal-node/src --ext .ts",
    "lint:node:extensions": "eslint extensions/msal-node-extensions/src --ext .ts",
    "lint:react": "eslint lib/msal-react/src --ext .ts --ext .tsx",
    "clean": "lerna run clean --no-private && lerna clean",
    "clean:coverage": "rimraf ./.nyc_output/*",
    "beachball:check": "beachball check --branch origin/dev",
    "beachball:change": "beachball change --branch origin/dev",
    "beachball:bump": "beachball bump --branch origin/master --bumpDeps false && node release-scripts/updateVersion.js",
    "beachball:bumpDeps": "beachball bump",
    "beachball:publish": "beachball publish -n $NODE_AUTH_TOKEN",
    "beachball:release": "node ./.github/create-releases.js"
  },
<<<<<<< HEAD
  "dependencies": {
    "@babel/register": "^7.7.0"
  }
=======
  "dependencies": {}
>>>>>>> d8c63fa5
}<|MERGE_RESOLUTION|>--- conflicted
+++ resolved
@@ -67,11 +67,5 @@
     "beachball:publish": "beachball publish -n $NODE_AUTH_TOKEN",
     "beachball:release": "node ./.github/create-releases.js"
   },
-<<<<<<< HEAD
-  "dependencies": {
-    "@babel/register": "^7.7.0"
-  }
-=======
   "dependencies": {}
->>>>>>> d8c63fa5
 }